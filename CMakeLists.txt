# We use the IN_LIST operator, which is first supported in 3.3.0. This is the
# oldest version of CMake that this build script has been tested with. However,
# the oldest CMake actively tested against will be determined by the oldest
# CMake available on PyPI (which is 3.6.3).
cmake_minimum_required(VERSION 3.3.0)

project(freud)

set(DEFAULT_BUILD_TYPE "Release")

# Set a default build type if none was specified
if (NOT CMAKE_BUILD_TYPE AND NOT CMAKE_CONFIGURATION_TYPES)
    message(STATUS "Setting build type to '${DEFAULT_BUILD_TYPE}' since none was specified.")
    set(CMAKE_BUILD_TYPE "${DEFAULT_BUILD_TYPE}" CACHE
        STRING "Choose the type of build." FORCE)
    set_property(CACHE CMAKE_BUILD_TYPE PROPERTY STRINGS "Debug" "Release" "MinSizeRel" "RelWithDebInfo")
endif()

set(CMAKE_CXX_STANDARD 14)
set(CMAKE_CXX_STANDARD_REQUIRED ON)
# This setting appears to be required by older versions of CMake for object
# libraries.
set(CMAKE_POSITION_INDEPENDENT_CODE ON)

list(APPEND CMAKE_MODULE_PATH "${CMAKE_CURRENT_LIST_DIR}/CMake")
find_package(TBB REQUIRED)

# Fail fast if users have not cloned submodules.
if(NOT WIN32)
  string(ASCII 27 Esc)
<<<<<<< HEAD
  set(Red          "${Esc}[31m")
=======
  set(Red "${Esc}[31m")
>>>>>>> ebcef461
  set(DefaultColor "${Esc}[m")
endif()
set(submodules
    Eigen
    fsph
    voro++)
foreach (submodule ${submodules})
    if( NOT EXISTS "${PROJECT_SOURCE_DIR}/extern/${submodule}/.git" )
        message( FATAL_ERROR "${Red}Not all git submodules are available. Please run git submodule update --init --recursive.${DefaultColor}"
        )
    endif()
endforeach(submodule)

include_directories(
    ${PROJECT_SOURCE_DIR}/cpp/util
    ${PROJECT_SOURCE_DIR}/cpp/locality
    ${PROJECT_SOURCE_DIR}/cpp/box
	${TBB_INCLUDE_DIR}
    )

add_subdirectory(cpp)
add_subdirectory(freud)<|MERGE_RESOLUTION|>--- conflicted
+++ resolved
@@ -28,11 +28,7 @@
 # Fail fast if users have not cloned submodules.
 if(NOT WIN32)
   string(ASCII 27 Esc)
-<<<<<<< HEAD
-  set(Red          "${Esc}[31m")
-=======
   set(Red "${Esc}[31m")
->>>>>>> ebcef461
   set(DefaultColor "${Esc}[m")
 endif()
 set(submodules
