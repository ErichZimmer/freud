# CMake 3.12.0 is the oldest version supported by the way freud links TBB to
# object libraries like _cluster. This is also the oldest version tested in CI.
cmake_minimum_required(VERSION 3.12.0)

project(freud)

set(DEFAULT_BUILD_TYPE "Release")

# Set a default build type if none was specified
if(NOT CMAKE_BUILD_TYPE AND NOT CMAKE_CONFIGURATION_TYPES)
  message(
    STATUS
      "Setting build type to '${DEFAULT_BUILD_TYPE}' since none was specified.")
  set(CMAKE_BUILD_TYPE
      "${DEFAULT_BUILD_TYPE}"
      CACHE STRING "Choose the type of build." FORCE)
  set_property(CACHE CMAKE_BUILD_TYPE PROPERTY STRINGS "Debug" "Release"
                                               "MinSizeRel" "RelWithDebInfo")
endif()

set(CMAKE_CXX_STANDARD 14)
set(CMAKE_CXX_STANDARD_REQUIRED ON)

# This setting is required when building shared libraries from object libraries.
# CMake intentionally chooses not to infer such information, so we should expect
# to specify this.
# https://stackoverflow.com/questions/50600708/combining-cmake-object-libraries-with-shared-libraries
set(CMAKE_POSITION_INDEPENDENT_CODE ON)
add_subdirectory(CMake)
find_package_config_first(TBB)

<<<<<<< HEAD
# The TBB config doesn't define these variable, which we use later.
if(NOT DEFINED TBB_INCLUDE_DIR OR NOT DEFINED TBB_LIBRARY)
  get_target_property(TBB_INCLUDE_DIR TBB::tbb INTERFACE_INCLUDE_DIRECTORIES)
  get_target_property(TBB_LIBRARY TBB::tbb IMPORTED_LOCATION_RELEASE)
  set(TBB_USING_CONFIG "TRUE")
else()
  set(TBB_USING_CONFIG "FALSE")
endif()

if (TBB_FOUND)
  include(FindPackageMessage)
  find_package_message(tbb "Found TBB: ${TBB_DIR} ${TBB_LIBRARY} ${TBB_INCLUDE_DIR}" "[${TBB_LIBRARY}][${TBB_INCLUDE_DIR}]")
endif()

=======
>>>>>>> e3d738cb
# Fail fast if users have not cloned submodules.
if(NOT WIN32)
  string(ASCII 27 Esc)
  set(Red "${Esc}[31m")
  set(DefaultColor "${Esc}[m")
endif()
set(submodules Eigen fsph voro++)
foreach(submodule ${submodules})
  if(NOT EXISTS "${PROJECT_SOURCE_DIR}/extern/${submodule}/.git")
    message(
      FATAL_ERROR
        "${Red}Not all git submodules are available. Please run git submodule update --init --recursive.${DefaultColor}"
    )
  endif()
endforeach()

# Define preprocessor directives for Windows
if(WIN32)
  # Export all symbols (forces creation of .def file)
  set(CMAKE_WINDOWS_EXPORT_ALL_SYMBOLS ON)
  # Use add_compile_definitions when dropping support for CMake < 3.12 Force
  # Windows to define M_PI in <cmath>
  add_compile_options(/D_USE_MATH_DEFINES)
  # Prevent Windows from defining min/max as macros
  add_compile_options(/DNOMINMAX)
endif()

include_directories(
  ${PROJECT_SOURCE_DIR}/cpp/util ${PROJECT_SOURCE_DIR}/cpp/locality
  ${PROJECT_SOURCE_DIR}/cpp/box)

# We treat the extern folder as a SYSTEM library to avoid getting any diagnostic
# information from it. In particular, this avoids clang-tidy throwing errors due
# to any issues in external code. include_directories(SYSTEM ${TBB_INCLUDE_DIR})

# Ignore unused variable warning from scikit-build
set(ignoreMe "${SKBUILD}")

add_subdirectory(cpp)
add_subdirectory(freud)

if(_using_conda OR DEFINED ENV{CIBUILDWHEEL})
  set_target_properties(libfreud PROPERTIES INSTALL_RPATH_USE_LINK_PATH True)
endif()<|MERGE_RESOLUTION|>--- conflicted
+++ resolved
@@ -29,23 +29,11 @@
 add_subdirectory(CMake)
 find_package_config_first(TBB)
 
-<<<<<<< HEAD
-# The TBB config doesn't define these variable, which we use later.
-if(NOT DEFINED TBB_INCLUDE_DIR OR NOT DEFINED TBB_LIBRARY)
-  get_target_property(TBB_INCLUDE_DIR TBB::tbb INTERFACE_INCLUDE_DIRECTORIES)
-  get_target_property(TBB_LIBRARY TBB::tbb IMPORTED_LOCATION_RELEASE)
-  set(TBB_USING_CONFIG "TRUE")
-else()
-  set(TBB_USING_CONFIG "FALSE")
-endif()
-
 if (TBB_FOUND)
   include(FindPackageMessage)
   find_package_message(tbb "Found TBB: ${TBB_DIR} ${TBB_LIBRARY} ${TBB_INCLUDE_DIR}" "[${TBB_LIBRARY}][${TBB_INCLUDE_DIR}]")
 endif()
 
-=======
->>>>>>> e3d738cb
 # Fail fast if users have not cloned submodules.
 if(NOT WIN32)
   string(ASCII 27 Esc)
