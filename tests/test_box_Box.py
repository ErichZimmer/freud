--- conflicted
+++ resolved
@@ -113,34 +113,11 @@
         points = np.array(points)
         npt.assert_allclose(box.wrap(points)[0, 0], -2, rtol=1e-6)
 
-<<<<<<< HEAD
-    def test_wrap_inplace(self):
-        # Test inplace = True modifies the input array
-        box = freud.box.Box(2, 2, 2, 1, 0, 0)
-
-        points = [[10, -5, -5], [0, 0.5, 0]]
-        with self.assertRaises(Exception):
-            box.wrap(points, inplace=True)
-
-        points = np.array(points, dtype=np.float32)
-        npt.assert_equal((box.wrap(points, inplace=True) is points), True)
-
-        # Test inplace = True gives the same results as inplace = False
-        box = freud.box.Box(2, 2, 2, 1, 0, 0)
-
-        points = [[10, -5, -5], [0, 0.5, 0]]
-        with self.assertRaises(Exception):
-            box.wrap(points, inplace=True)
-
-        points = np.array(points, dtype=np.float32)
-        npt.assert_equal(box.wrap(points), box.wrap(points, inplace=True))
-=======
     def test_out_is_input_array(self):
         box = freud.box.Box(2, 2, 2, 1, 0, 0)
         points = [[10, -5, -5], [0, 0.5, 0]]
         points = np.array(points, dtype=np.float32)
         npt.assert_allclose(box.wrap(points, out=points)[0, 0], -2, rtol=1e-6)
->>>>>>> 9ebbc87f
 
     def test_unwrap(self):
         box = freud.box.Box(2, 2, 2, 1, 0, 0)
