import warnings
from collections import namedtuple

import matplotlib
import numpy as np
import numpy.testing as npt
import pytest

import freud

matplotlib.use("agg")


class TestBox:
    def test_construct(self):
        """Test correct behavior for various constructor signatures"""
        with pytest.raises(ValueError):
            freud.box.Box(0, 0)

        with pytest.raises(ValueError):
            freud.box.Box(1, 2, is2D=False)

        with warnings.catch_warnings(record=True) as w:
            warnings.simplefilter("always")
            freud.box.Box(1, 2, 3, is2D=True)
            assert len(w) == 1

        box = freud.box.Box(1, 2)
        assert box.dimensions == 2

    def test_get_length(self):
        box = freud.box.Box(2, 4, 5, 1, 0, 0)

        npt.assert_allclose(box.Lx, 2, rtol=1e-6)
        npt.assert_allclose(box.Ly, 4, rtol=1e-6)
        npt.assert_allclose(box.Lz, 5, rtol=1e-6)
        npt.assert_allclose(box.L, [2, 4, 5], rtol=1e-6)
        npt.assert_allclose(box.L_inv, [0.5, 0.25, 0.2], rtol=1e-6)

    def test_set_length(self):
        # Make sure we can change the lengths of the box after its creation
        box = freud.box.Box(1, 2, 3, 1, 0, 0)

        box.Lx = 4
        box.Ly = 5
        box.Lz = 6

        npt.assert_allclose(box.Lx, 4, rtol=1e-6)
        npt.assert_allclose(box.Ly, 5, rtol=1e-6)
        npt.assert_allclose(box.Lz, 6, rtol=1e-6)

        box.L = [7, 8, 9]
        npt.assert_allclose(box.L, [7, 8, 9], rtol=1e-6)

        with pytest.raises(ValueError):
            box.L = [1, 2, 3, 4]

        with pytest.raises(ValueError):
            box.L = [1, 2]

    def test_get_tilt_factor(self):
        box = freud.box.Box(2, 2, 2, 1, 2, 3)

        npt.assert_allclose(box.xy, 1, rtol=1e-6)
        npt.assert_allclose(box.xz, 2, rtol=1e-6)
        npt.assert_allclose(box.yz, 3, rtol=1e-6)

    def test_set_tilt_factor(self):
        box = freud.box.Box(2, 2, 2, 1, 2, 3)
        box.xy = 4
        box.xz = 5
        box.yz = 6

        npt.assert_allclose(box.xy, 4, rtol=1e-6)
        npt.assert_allclose(box.xz, 5, rtol=1e-6)
        npt.assert_allclose(box.yz, 6, rtol=1e-6)

    def test_box_volume(self):
        box3d = freud.box.Box(2, 2, 2, 1, 0, 0)
        box2d = freud.box.Box(2, 2, 0, 0, 0, 0, is2D=True)

        npt.assert_allclose(box3d.volume, 8, rtol=1e-6)
        npt.assert_allclose(box2d.volume, 4, rtol=1e-6)

    def test_wrap_single_particle(self):
        box = freud.box.Box(2, 2, 2, 1, 0, 0)

        points = [0, -1, -1]
        npt.assert_allclose(box.wrap(points)[0], -2, rtol=1e-6)

        points = np.array(points)
        npt.assert_allclose(box.wrap(points)[0], -2, rtol=1e-6)
<<<<<<< HEAD
        with self.assertRaises(ValueError):
=======

        with pytest.raises(ValueError):
>>>>>>> 6d1b0d53
            box.wrap([1, 2])

    def test_wrap_multiple_particles(self):
        box = freud.box.Box(2, 2, 2, 1, 0, 0)

        points = [[0, -1, -1], [0, 0.5, 0]]
        npt.assert_allclose(box.wrap(points)[0, 0], -2, rtol=1e-6)

        points = np.array(points)
        npt.assert_allclose(box.wrap(points)[0, 0], -2, rtol=1e-6)

    def test_wrap_multiple_images(self):
        box = freud.box.Box(2, 2, 2, 1, 0, 0)

        points = [[10, -5, -5], [0, 0.5, 0]]
        npt.assert_allclose(box.wrap(points)[0, 0], -2, rtol=1e-6)

        points = np.array(points)
        npt.assert_allclose(box.wrap(points)[0, 0], -2, rtol=1e-6)

    def test_out_is_input_array(self):
        box = freud.box.Box(2, 2, 2, 1, 0, 0)
        points = [[10, -5, -5], [0, 0.5, 0]]
        points = np.array(points, dtype=np.float32)
        npt.assert_allclose(box.wrap(points, out=points)[0, 0], -2, rtol=1e-6)

    def test_out_is_new_array(self):
        box = freud.box.Box(2, 2, 2, 1, 0, 0)
        points = [[10, -5, -5], [0, 0.5, 0]]
        points = np.array(points, dtype=np.float32)
        new_array = np.zeros(points.shape, dtype=np.float32)
        npt.assert_allclose(box.wrap(points, out=new_array)[0, 0],
                            -2, rtol=1e-6)

    def test_out_is_array_with_wrong_shape(self):
        box = freud.box.Box(2, 2, 2, 1, 0, 0)
        points = [[10, -5, -5], [0, 0.5, 0]]
        points = np.array(points, dtype=np.float32)
        new_array = np.zeros((np.asarray(points.shape)-1), dtype=np.float32)
        with self.assertRaises(ValueError):
            npt.assert_allclose(box.wrap(points, out=new_array)[0, 0],
                                -2, rtol=1e-6)

    def test_out_is_array_with_wrong_dtype(self):
        box = freud.box.Box(2, 2, 2, 1, 0, 0)
        points = [[10, -5, -5], [0, 0.5, 0]]
        points = np.array(points, dtype=np.int)
        new_array = np.zeros(points.shape, dtype=np.int64)
        with self.assertRaises(TypeError):
            npt.assert_allclose(box.wrap(points, out=new_array)[0, 0],
                                -2, rtol=1e-6)

    def test_unwrap(self):
        box = freud.box.Box(2, 2, 2, 1, 0, 0)

        points = [0, -1, -1]
        imgs = [1, 0, 0]
        npt.assert_allclose(box.unwrap(points, imgs), [2, -1, -1], rtol=1e-6)

        points = [[0, -1, -1], [0, 0.5, 0]]
        imgs = [[1, 0, 0], [1, 1, 0]]
        npt.assert_allclose(box.unwrap(points, imgs)[0, 0], 2, rtol=1e-6)

        points = np.array(points)
        imgs = np.array(imgs)
        npt.assert_allclose(box.unwrap(points, imgs)[0, 0], 2, rtol=1e-6)

        with pytest.raises(ValueError):
            box.unwrap(points, imgs[..., np.newaxis])

        with pytest.raises(ValueError):
            box.unwrap(points[:, :2], imgs)

        # Now test 2D
        box = freud.box.Box.square(1)

        points = [10, 0, 0]
        imgs = [10, 1, 2]
        npt.assert_allclose(box.unwrap(points, imgs), [20, 1, 0], rtol=1e-6)

        # Test broadcasting one image with multiple vectors
        box = freud.box.Box.cube(1)

        points = [[10, 0, 0], [11, 0, 0]]
        imgs = [10, 1, 2]
        npt.assert_allclose(
            box.unwrap(points, imgs), [[20, 1, 2], [21, 1, 2]], rtol=1e-6
        )

        # Test broadcasting one vector with multiple images
        box = freud.box.Box.cube(1)

        points = [10, 0, 0]
        imgs = [[10, 1, 2], [11, 1, 2]]
        npt.assert_allclose(
            box.unwrap(points, imgs), [[20, 1, 2], [21, 1, 2]], rtol=1e-6
        )

    def test_images_3d(self):
        box = freud.box.Box(2, 2, 2, 0, 0, 0)
        points = np.array([[50, 40, 30], [-10, 0, 0]])
        images = np.array([box.get_images(vec) for vec in points])
        npt.assert_equal(images, np.array([[25, 20, 15], [-5, 0, 0]]))
        images = box.get_images(points)
        npt.assert_equal(images, np.array([[25, 20, 15], [-5, 0, 0]]))

    def test_images_2d(self):
        box = freud.box.Box(2, 2, 0, 0, 0, 0)
        points = np.array([[50, 40, 0], [-10, 0, 0]])
        images = np.array([box.get_images(vec) for vec in points])
        npt.assert_equal(images, np.array([[25, 20, 0], [-5, 0, 0]]))
        images = box.get_images(points)
        npt.assert_equal(images, np.array([[25, 20, 0], [-5, 0, 0]]))

    def test_center_of_mass(self):
        box = freud.box.Box.cube(5)

        npt.assert_allclose(box.center_of_mass([[0, 0, 0]]), [0, 0, 0], atol=1e-6)
        npt.assert_allclose(box.center_of_mass([[1, 1, 1]]), [1, 1, 1], atol=1e-6)
        npt.assert_allclose(
            box.center_of_mass([[1, 1, 1], [2, 2, 2]]), [1.5, 1.5, 1.5], atol=1e-6
        )
        npt.assert_allclose(
            box.center_of_mass([[-2, -2, -2], [2, 2, 2]]), [-2.5, -2.5, -2.5], atol=1e-6
        )
        npt.assert_allclose(
            box.center_of_mass([[-2.2, -2.2, -2.2], [2, 2, 2]]),
            [2.4, 2.4, 2.4],
            atol=1e-6,
        )

    def test_center_of_mass_weighted(self):
        box = freud.box.Box.cube(5)

        points = [[0, 0, 0], -box.L / 4]
        masses = [2, 1]
        phases = np.exp(2 * np.pi * 1j * box.make_fractional(points))
        com_angle = np.angle(phases.T @ masses / np.sum(masses))
        com = box.make_absolute(com_angle / (2 * np.pi))
        npt.assert_allclose(box.center_of_mass(points, masses), com, atol=1e-6)

    def test_center(self):
        box = freud.box.Box.cube(5)

        npt.assert_allclose(box.center([[0, 0, 0]]), [[0, 0, 0]], atol=1e-6)
        npt.assert_allclose(box.center([[1, 1, 1]]), [[0, 0, 0]], atol=1e-6)
        npt.assert_allclose(
            box.center([[1, 1, 1], [2, 2, 2]]),
            [[-0.5, -0.5, -0.5], [0.5, 0.5, 0.5]],
            atol=1e-6,
        )
        npt.assert_allclose(
            box.center([[-2, -2, -2], [2, 2, 2]]),
            [[0.5, 0.5, 0.5], [-0.5, -0.5, -0.5]],
            atol=1e-6,
        )

    def test_center_weighted(self):
        box = freud.box.Box.cube(5)

        points = [[0, 0, 0], -box.L / 4]
        masses = [2, 1]
        phases = np.exp(2 * np.pi * 1j * box.make_fractional(points))
        com_angle = np.angle(phases.T @ masses / np.sum(masses))
        com = box.make_absolute(com_angle / (2 * np.pi))
        npt.assert_allclose(
            box.center(points, masses), box.wrap(points - com), atol=1e-6
        )

        # Make sure the center of mass is not (0, 0, 0) if ignoring masses
        assert not np.allclose(box.center_of_mass(points), [0, 0, 0], atol=1e-6)

    def test_absolute_coordinates(self):
        box = freud.box.Box(2, 2, 2)
        f_point = np.array([[0.5, 0.25, 0.75], [0, 0, 0], [0.5, 0.5, 0.5]])
        point = np.array([[0, -0.5, 0.5], [-1, -1, -1], [0, 0, 0]])

        testcoordinates = np.array([box.make_absolute(f) for f in f_point])
        npt.assert_equal(testcoordinates, point)

        testcoordinates = box.make_absolute(f_point)

        npt.assert_equal(testcoordinates, point)

    def test_fractional_coordinates(self):
        box = freud.box.Box(2, 2, 2)
        f_point = np.array([[0.5, 0.25, 0.75], [0, 0, 0], [0.5, 0.5, 0.5]])
        point = np.array([[0, -0.5, 0.5], [-1, -1, -1], [0, 0, 0]])

        testfraction = np.array([box.make_fractional(vec) for vec in point])
        npt.assert_equal(testfraction, f_point)

        testfraction = box.make_fractional(point)

        npt.assert_equal(testfraction, f_point)

    def test_vectors(self):
        """Test getting lattice vectors"""
        b_list = [1, 2, 3, 0.1, 0.2, 0.3]
        Lx, Ly, Lz, xy, xz, yz = b_list
        box = freud.box.Box.from_box(b_list)
        npt.assert_allclose(box.get_box_vector(0), [Lx, 0, 0])
        npt.assert_allclose(box.v1, [Lx, 0, 0])
        npt.assert_allclose(box.get_box_vector(1), [xy * Ly, Ly, 0])
        npt.assert_allclose(box.v2, [xy * Ly, Ly, 0])
        npt.assert_allclose(box.get_box_vector(2), [xz * Lz, yz * Lz, Lz])
        npt.assert_allclose(box.v3, [xz * Lz, yz * Lz, Lz])

    def test_periodic(self):
        box = freud.box.Box(1, 2, 3, 0, 0, 0)
        npt.assert_array_equal(box.periodic, True)
        assert box.periodic_x
        assert box.periodic_y
        assert box.periodic_z

        # Test setting all flags together
        box.periodic = False
        npt.assert_array_equal(box.periodic, False)
        assert not box.periodic_x
        assert not box.periodic_y
        assert not box.periodic_z

        # Test setting flags as a list
        box.periodic = [True, True, True]
        npt.assert_array_equal(box.periodic, True)

        # Test setting each flag separately
        box.periodic_x = False
        box.periodic_y = False
        box.periodic_z = False
        assert not box.periodic_x
        assert not box.periodic_y
        assert not box.periodic_z

        box.periodic = True
        npt.assert_array_equal(box.periodic, True)

    def test_equal(self):
        box = freud.box.Box(2, 2, 2, 1, 0.5, 0.1)
        box2 = freud.box.Box(2, 2, 2, 1, 0, 0)
        assert box == box
        assert box != box2

    def test_repr(self):
        box = freud.box.Box(2, 2, 2, 1, 0.5, 0.1)
        assert box == eval(repr(box))

    def test_str(self):
        box = freud.box.Box(2, 2, 2, 1, 0.5, 0.1)
        box2 = freud.box.Box(2, 2, 2, 1, 0.5, 0.1)
        assert str(box) == str(box2)

    def test_to_dict(self):
        """Test converting box to dict"""
        box = freud.box.Box(2, 2, 2, 1, 0.5, 0.1)
        box2 = box.to_dict()
        box_dict = {"Lx": 2, "Ly": 2, "Lz": 2, "xy": 1, "xz": 0.5, "yz": 0.1}
        for k in box_dict:
            npt.assert_allclose(box_dict[k], box2[k])

    def test_from_box(self):
        """Test various methods of initializing a box"""
        box = freud.box.Box(2, 2, 2, 1, 0.5, 0.1)
        box2 = freud.box.Box.from_box(box)
        assert box == box2

        box_dict = {"Lx": 2, "Ly": 2, "Lz": 2, "xy": 1, "xz": 0.5, "yz": 0.1}
        box3 = freud.box.Box.from_box(box_dict)
        assert box == box3

        with pytest.raises(ValueError):
            box_dict["dimensions"] = 3
            freud.box.Box.from_box(box_dict, 2)

        BoxTuple = namedtuple(
            "BoxTuple", ["Lx", "Ly", "Lz", "xy", "xz", "yz", "dimensions"]
        )
        box4 = freud.box.Box.from_box(BoxTuple(2, 2, 2, 1, 0.5, 0.1, 3))
        assert box == box4

        with pytest.raises(ValueError):
            freud.box.Box.from_box(BoxTuple(2, 2, 2, 1, 0.5, 0.1, 2), 3)

        box5 = freud.box.Box.from_box([2, 2, 2, 1, 0.5, 0.1])
        assert box == box5

        box6 = freud.box.Box.from_box(np.array([2, 2, 2, 1, 0.5, 0.1]))
        assert box == box6

        with pytest.raises(ValueError):
            freud.box.Box.from_box([2, 2, 2, 1, 0.5])

        box7 = freud.box.Box.from_matrix(box.to_matrix())
        assert np.isclose(box.to_matrix(), box7.to_matrix()).all()

    def test_matrix(self):
        box = freud.box.Box(2, 2, 2, 1, 0.5, 0.1)
        box2 = freud.box.Box.from_matrix(box.to_matrix())
        assert np.isclose(box.to_matrix(), box2.to_matrix()).all()

        box3 = freud.box.Box(2, 2, 0, 0.5, 0, 0)
        box4 = freud.box.Box.from_matrix(box3.to_matrix())
        assert np.isclose(box3.to_matrix(), box4.to_matrix()).all()

    def test_set_dimensions(self):
        b = np.asarray([[1, 0, 0], [0, 1, 0], [0, 0, 1]])
        with pytest.warns(UserWarning):
            box = freud.Box.from_box(b, dimensions=2)
        assert box.dimensions == 2

    def test_2_dimensional(self):
        # Setting Lz for a 2D box throws a warning that we hide
        box = freud.box.Box.square(L=1)
        with pytest.warns(UserWarning):
            box.Lz = 1.0
        assert box.Lz == 0.0
        assert box.dimensions == 2
        box.dimensions = 3
        assert box.Lz == 0.0
        assert box.dimensions == 3
        box.Lz = 1.0
        assert box.Lz == 1.0

    def test_cube(self):
        L = 10.0
        cube = freud.box.Box.cube(L=L)
        assert cube.Lx == L
        assert cube.Ly == L
        assert cube.Lz == L
        assert cube.xy == 0
        assert cube.xz == 0
        assert cube.yz == 0
        assert cube.dimensions == 3

    def test_square(self):
        L = 10.0
        square = freud.box.Box.square(L=L)
        assert square.Lx == L
        assert square.Ly == L
        assert square.Lz == 0
        assert square.xy == 0
        assert square.xz == 0
        assert square.yz == 0
        assert square.dimensions == 2

    def test_multiply(self):
        box = freud.box.Box(2, 3, 4, 1, 0.5, 0.1)
        box2 = box * 2
        assert np.isclose(box2.Lx, 4)
        assert np.isclose(box2.Ly, 6)
        assert np.isclose(box2.Lz, 8)
        assert np.isclose(box2.xy, 1)
        assert np.isclose(box2.xz, 0.5)
        assert np.isclose(box2.yz, 0.1)
        box3 = 2 * box
        assert box2 == box3

    def test_plot_3d(self):
        box = freud.box.Box(2, 3, 4, 1, 0.5, 0.1)
        box.plot()

    def test_plot_2d(self):
        box = freud.box.Box(2, 3, 0, 1, 0, 0, is2D=True)
        box.plot()

    def test_compute_distances_2d(self):
        box = freud.box.Box(2, 3, 0, 1, 0, 0, is2D=True)
        points = np.array([[0, 0, 0], [-2.2, -1.3, 0]])
        query_points = np.array(
            [[-0.5, -1.3, 0.0], [0.5, 0, 0], [-2.2, -1.3, 0.0], [0, 0.4, 0]]
        )
        point_indices = np.array([1, 0, 1, 0])
        query_point_indices = np.array([0, 1, 2, 3])
        distances = box.compute_distances(
            query_points[query_point_indices], points[point_indices]
        )
        npt.assert_allclose(distances, [0.3, 0.5, 0.0, 0.4], rtol=1e-6)

        # 1 dimensional array
        distances = box.compute_distances(query_points[0], points[1])
        npt.assert_allclose(distances, [0.3], rtol=1e-6)

        with pytest.raises(ValueError):
            box.compute_distances(
                query_points[query_point_indices[:-1]], points[point_indices]
            )
        with pytest.raises(ValueError):
            box.compute_distances(
                query_points[query_point_indices], points[point_indices[:-1]]
            )

    def test_compute_distances_3d(self):
        box = freud.box.Box(2, 3, 4, 1, 0, 0)
        points = np.array([[0, 0, 0], [-2.2, -1.3, 2]])
        query_points = np.array(
            [[-0.5, -1.3, 2.0], [0.5, 0, 0], [-2.2, -1.3, 2.0], [0, 0, 0.2]]
        )
        point_indices = np.array([1, 0, 1, 0])
        query_point_indices = np.array([0, 1, 2, 3])
        distances = box.compute_distances(
            query_points[query_point_indices], points[point_indices]
        )
        npt.assert_allclose(distances, [0.3, 0.5, 0.0, 0.2], rtol=1e-6)

    def test_compute_all_distances_2d(self):
        box = freud.box.Box(2, 3, 0, 1, 0, 0, is2D=True)
        points = np.array([[0.0, 0.0, 0.0], [0.0, 0.0, 0.0]])
        query_points = np.array([[0.2, 0.0, 0.0], [0.0, -0.4, 0.0], [1.0, 1.0, 0.0]])
        distances = box.compute_all_distances(points, query_points)
        npt.assert_allclose(
            distances, [[0.2, 0.4, np.sqrt(2)], [0.2, 0.4, np.sqrt(2)]], rtol=1e-6
        )

        points = np.array([0.0, 0.0, 0.0])
        distances = box.compute_all_distances(points, query_points)
        npt.assert_allclose(distances, [[0.2, 0.4, np.sqrt(2)]], rtol=1e-6)

    def test_compute_all_distances_3d(self):
        box = freud.box.Box(2, 3, 4, 1, 0, 0)
        points = np.array([[0.0, 0.0, 1.0], [0.0, 0.0, 0.0]])
        query_points = np.array([[1.0, 0.0, 1.0], [0.0, 0.0, 1.0], [0.0, 0.0, 0.0]])
        distances = box.compute_all_distances(points, query_points)
        npt.assert_allclose(
            distances, [[1.0, 0.0, 1.0], [np.sqrt(2), 1.0, 0.0]], rtol=1e-6
        )

    def test_contains_2d(self):
        box = freud.box.Box(2, 3, 0, 1, 0, 0)
        points = np.random.uniform(-0.5, 0.5, size=(100, 3)).astype(np.float32)
        points[:50] = np.random.uniform(0.50001, 0.6, size=(50, 3)).astype(np.float32)
        points[:50] *= (-1) ** np.random.randint(0, 2, size=(50, 3))
        points = points @ box.to_matrix().T
        # Force z=0
        points[:, 2] = 0

        in_box_mask = np.ones(points.shape[0]).astype(bool)
        in_box_mask[:50] = False
        npt.assert_array_equal(in_box_mask, box.contains(points))

    def test_contains_3d(self):
        box = freud.box.Box(2, 3, 4, 1, 0.1, 0.3)
        points = np.random.uniform(-0.5, 0.5, size=(100, 3)).astype(np.float32)
        points[:50] = np.random.uniform(0.50001, 0.6, size=(50, 3)).astype(np.float32)
        points[:50] *= (-1) ** np.random.randint(0, 2, size=(50, 3))
        points = points @ box.to_matrix().T

        in_box_mask = np.ones(points.shape[0]).astype(bool)
        in_box_mask[:50] = False
        npt.assert_array_equal(in_box_mask, box.contains(points))<|MERGE_RESOLUTION|>--- conflicted
+++ resolved
@@ -90,12 +90,8 @@
 
         points = np.array(points)
         npt.assert_allclose(box.wrap(points)[0], -2, rtol=1e-6)
-<<<<<<< HEAD
-        with self.assertRaises(ValueError):
-=======
-
-        with pytest.raises(ValueError):
->>>>>>> 6d1b0d53
+
+        with pytest.raises(ValueError):
             box.wrap([1, 2])
 
     def test_wrap_multiple_particles(self):
