import unittest
import numpy.testing as npt
import numpy as np
import freud
import rowan
from util import make_box_and_random_points


class TestLocalBondProjection(unittest.TestCase):
    def test_nlist(self):
        """Check that the internally generated NeighborList is correct."""
        boxlen = 10
        N = 500
        num_neighbors = 8
        r_guess = 3
        query_args = dict(num_neighbors=num_neighbors, r_guess=r_guess)

        N_query = N//3

        box, points = make_box_and_random_points(boxlen, N, True)
        _, query_points = make_box_and_random_points(boxlen, N_query, True)
        ors = rowan.random.rand(N)
        proj_vecs = np.asarray([[0, 0, 1]])

        ang = freud.environment.LocalBondProjection()
        ang.compute((box, points), ors, proj_vecs, query_points,
                    neighbors=query_args)

        aq = freud.locality.AABBQuery(box, points)
        nlist = aq.query(query_points, query_args).toNeighborList()

        npt.assert_array_equal(nlist[:], ang.nlist[:])

    def test_attribute_access(self):
        boxlen = 10
        N = 100
        num_neighbors = 8
        r_guess = 3
        query_args = dict(num_neighbors=num_neighbors, r_guess=r_guess)

        box, points = make_box_and_random_points(boxlen, N, True)
        ors = rowan.random.rand(N)
        proj_vecs = np.asarray([[0, 0, 1]])

        ang = freud.environment.LocalBondProjection()

        with self.assertRaises(AttributeError):
            ang.nlist
        with self.assertRaises(AttributeError):
            ang.projections
        with self.assertRaises(AttributeError):
            ang.normed_projections

        ang.compute((box, points), ors, proj_vecs, neighbors=query_args)

        ang.nlist
        ang.projections
        ang.normed_projections

    def test_compute(self):
        boxlen = 4
        num_neighbors = 1
        r_guess = 2
        query_args = dict(num_neighbors=num_neighbors, r_guess=r_guess)

        box = freud.box.Box.cube(boxlen)

        proj_vecs = np.asarray([[0, 0, 1]])

        # Create three points in an L-shape.
        points = [[0, 0, 0]]
        points.append([1, 0, 0])
        points.append([0, 0, 1.5])
        # Three orientations:
        # 1. The identity
        ors = [[1, 0, 0, 0]]
        # 2. A rotation about the y axis by pi/2
        ors.append([np.cos(np.pi/4), 0, np.sin(np.pi/4), 0])
        # 3. A rotation about the z axis by pi/2
        ors.append([np.cos(np.pi/4), 0, 0, np.sin(np.pi/4)])

        ors = np.asarray(ors, dtype=np.float32)
        points = np.asarray(points, dtype=np.float32)

        # First have no particle symmetry

        ang = freud.environment.LocalBondProjection()
        ang.compute((box, points), ors, proj_vecs, neighbors=query_args)

<<<<<<< HEAD
        dnlist = freud.locality.AABBQuery(
            box, points).query(
                points, dict(num_neighbors=num_neighbors, r_guess=r_guess,
                             exclude_ii=True))
=======
        dnlist = freud.locality.make_default_nlist(
            box, points, None, query_args, None)
>>>>>>> 3751217d
        bonds = [(i[0], i[1]) for i in dnlist]

        # We will look at the bond between [1, 0, 0] as query_point
        # and [0, 0, 0] as point
        # This will give bond [-1, 0, 0].
        # Since [1, 0, 0] is the query_point at index 1, we rotate
        # this about y axis by pi/2, which will give
        # [0, 0, 1].
        # The projection onto [0, 0, 1] is cos(0) = 1.
        index = bonds.index((0, 1))
        npt.assert_allclose(ang.projections[index], 1, atol=1e-6)
        npt.assert_allclose(ang.normed_projections[index], 1, atol=1e-6)

        # We will look at the bond between [0, 0, 0] as query_point
        # and [1, 0, 0] as point
        # This will give bond [-1, 0, 0].
        # Since [0, 0, 0] is the query_point at index 0, we rotate
        # this by the identity, which will give [-1, 0, 0].
        # The projection onto [0, 0, 1] is 0.
        index = bonds.index((1, 0))
        npt.assert_allclose(ang.projections[index], 0, atol=1e-6)
        npt.assert_allclose(ang.normed_projections[index], 0, atol=1e-6)

        # We will look at the bond between [0, 0, 1.5] as query_point
        # and [0, 0, 0] as point
        # This will give bond [0, 0, -1.5].
        # Since [0, 0, 0] is the query_point at index 0, we rotate
        # this by the identity, which will give [0, 0, -1.5].
        # The projection onto [0, 0, 1] is -1.5.
        index = bonds.index((2, 0))
        npt.assert_allclose(ang.projections[index], -1.5, atol=1e-6)
        npt.assert_allclose(ang.normed_projections[index], -1, atol=1e-6)

        # Specify that rotations about y by +/-pi/2 and rotations about x by pi
        # result in equivalent particle shapes
        qs = [[1, 0, 0, 0],
              [np.cos(np.pi/4), 0, np.sin(np.pi/4), 0],
              [np.cos(np.pi/2), np.sin(np.pi/2), 0, 0]]

        equiv_quats = []
        for q in qs:
            equiv_quats.append(q)
            # we have to include the adjoint (inverse) because this is a group
            equiv_quats.append(np.array([q[0], -q[1], -q[2], -q[3]]))
        equiv_quats = np.asarray(equiv_quats, dtype=np.float32)

        ang.compute((box, points), ors, proj_vecs, None, equiv_quats,
                    query_args)

        # Now all projections should be cos(0)=1
        npt.assert_allclose(ang.projections[1], 1, atol=1e-6)
        npt.assert_allclose(ang.normed_projections[1], 1, atol=1e-6)
        npt.assert_allclose(ang.projections[0], 1, atol=1e-6)
        npt.assert_allclose(ang.normed_projections[0], 1, atol=1e-6)
        npt.assert_allclose(ang.projections[2], 1.5, atol=1e-6)
        npt.assert_allclose(ang.normed_projections[2], 1, atol=1e-6)

    def test_repr(self):
        ang = freud.environment.LocalBondProjection()
        self.assertEqual(str(ang), str(eval(repr(ang))))


if __name__ == '__main__':
    unittest.main()<|MERGE_RESOLUTION|>--- conflicted
+++ resolved
@@ -87,15 +87,10 @@
         ang = freud.environment.LocalBondProjection()
         ang.compute((box, points), ors, proj_vecs, neighbors=query_args)
 
-<<<<<<< HEAD
         dnlist = freud.locality.AABBQuery(
             box, points).query(
                 points, dict(num_neighbors=num_neighbors, r_guess=r_guess,
                              exclude_ii=True))
-=======
-        dnlist = freud.locality.make_default_nlist(
-            box, points, None, query_args, None)
->>>>>>> 3751217d
         bonds = [(i[0], i[1]) for i in dnlist]
 
         # We will look at the bond between [1, 0, 0] as query_point
