--- conflicted
+++ resolved
@@ -18,18 +18,10 @@
     import_array();
     bnp::array::set_module_and_type("numpy", "ndarray");
 
-<<<<<<< HEAD
-    export_trajectory();
-    export_GaussianDensity();
-		export_LinkCell();
-    export_RDF();
-    export_Cluster();
-    export_ClusterProperties();
-=======
     trajectory::export_trajectory();
     locality::export_LinkCell();
     density::export_RDF();
-    cluster::export_Cluster();
+		density::export_GaussianDensity();
+		cluster::export_Cluster();
     cluster::export_ClusterProperties();
->>>>>>> 2f2df7ed
     }