--- conflicted
+++ resolved
@@ -119,22 +119,13 @@
             ++m_qargs.nn;
         }
 
-<<<<<<< HEAD
         // check if nq is a pointer to a RawPoints object
         // dynamic_cast will fail if nq is not actually pointing to RawPoints
         // and return a null pointer. Then, the assignment operator will return
         // a null pointer, making the condition in the if statement to be false.
         // This is a typical C++ way of checking the type of a polymorphic class
         // using pointers and casting.
-        if (const RawPoints* rp = dynamic_cast<const RawPoints*>(nq))
-=======
-        // check if ref_points is a pointer to a RawPoints object
-        // dynamic_cast will fail if ref_points is not actually pointing to
-        // RawPoints and return a null pointer making the condition in the if
-        // statement to be false.  This is a typical C++ way of checking the
-        // type of a polymorphic class using pointers and casting.
         if (dynamic_cast<const RawPoints*>(nq))
->>>>>>> 3590589e
         {
             // if nq is RawPoints, build a NeighborQuery
             m_abq = std::make_shared<AABBQuery>(nq->getBox(), nq->getPoints(),
@@ -328,22 +319,13 @@
     // if nlist does not exist, check if neighbor_query is an actual NeighborQuery
     std::shared_ptr<NeighborQueryIterator> iter;
     std::shared_ptr<AABBQuery> abq;
-<<<<<<< HEAD
     // check if neighbor_query is a pointer to a RawPoints object
     // dynamic_cast will fail if neighbor_query is not actually pointing to RawPoints
     // and return a null pointer. Then, the assignment operator will return
     // a null pointer, making the condition in the if statement to be false.
     // This is a typical C++ way of checking the type of a polymorphic class
     // using pointers and casting.
-    if (const RawPoints* rp = dynamic_cast<const RawPoints*>(neighbor_query))
-=======
-    // check if ref_points is a pointer to a RawPoints object
-    // dynamic_cast will fail if ref_points is not actually pointing to
-    // RawPoints and return a null pointer making the condition in the if
-    // statement to be false.  This is a typical C++ way of checking the
-    // type of a polymorphic class using pointers and casting.
-    if (dynamic_cast<const RawPoints*>(ref_points))
->>>>>>> 3590589e
+    if (dynamic_cast<const RawPoints*>(neighbor_query))
     {
         // if neighbor_query is RawPoints, build a NeighborQuery
         abq = std::make_shared<AABBQuery>(neighbor_query->getBox(), neighbor_query->getPoints(),
