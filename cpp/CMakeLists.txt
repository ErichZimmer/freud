######################
# Perform setup to make a target into a functional python module
macro(setup_pymodule target)
set_target_properties(${target} PROPERTIES PREFIX "")
string(TOUPPER ${BOOST_PYTHON_COMPONENT} UPPER_BOOST_PYTHON_COMPONENT )
target_link_libraries(${target} ${Boost_${UPPER_BOOST_PYTHON_COMPONENT}_LIBRARY} ${PYTHON_LIBRARIES} ${TBB_LIBRARY})
endmacro(setup_pymodule)
#####################

######################
# Compile a list of ispc files
# this is loosly based on FindCUDA.cmake
macro(compile_ispc generated_files)
# reset the output variable
set(_compile_ispc_generated_files "")

# Iterate over the macro arguments and create custom
# commands for all the .ispc files.
foreach(file ${ARGN})
    get_filename_component( basename ${file} NAME )
    set(generated_file_path ${CMAKE_CURRENT_BINARY_DIR})
    set(generated_file_basename "${basename}")
    set(generated_obj_file "${generated_file_path}/${generated_file_basename}.o")
    set(generated_header_file "${generated_file_path}/${generated_file_basename}.h")

    # Don't add CMAKE_CURRENT_SOURCE_DIR if the path is already an absolute path.
    get_filename_component(file_path "${file}" PATH)
    if(IS_ABSOLUTE "${file_path}")
        set(source_file "${file}")
    else()
        set(source_file "${CMAKE_CURRENT_SOURCE_DIR}/${file}")
    endif()

    add_custom_command(OUTPUT ${generated_obj_file} ${generated_header_file}
                       IMPLICIT_DEPENDS CXX
                       DEPENDS ${source_file}
                       COMMAND ${ISPC_EXECUTABLE} ${source_file} -o ${generated_obj_file} -h ${generated_header_file}
                      )

    set_source_files_properties(${generated_obj_file} PROPERTIES GENERATED TRUE)
    list(APPEND _compile_ispc_generated_files ${generated_obj_file})
endforeach()

# return the result
set(${generated_files} ${_compile_ispc_generated_files})
endmacro(compile_ispc)

include_directories(${CMAKE_CURRENT_SOURCE_DIR}
                    ${CMAKE_CURRENT_SOURCE_DIR}/trajectory
                    ${CMAKE_CURRENT_SOURCE_DIR}/util
                    ${CMAKE_CURRENT_SOURCE_DIR}/locality
                    ${CMAKE_CURRENT_SOURCE_DIR}/cluster
                    ${CMAKE_CURRENT_SOURCE_DIR}/density
                    ${CMAKE_CURRENT_SOURCE_DIR}/voronoi
                    ${CMAKE_CURRENT_SOURCE_DIR}/kspace
                    ${CMAKE_CURRENT_SOURCE_DIR}/lindemann
                    ${CMAKE_CURRENT_SOURCE_DIR}/order
                    ${CMAKE_CURRENT_SOURCE_DIR}/interface
                    ${CMAKE_CURRENT_SOURCE_DIR}/sphericalharmonicorderparameters
                    ${CMAKE_CURRENT_SOURCE_DIR}/pairing
                    ${CMAKE_CURRENT_SOURCE_DIR}/pmft
                    ${CMAKE_CURRENT_SOURCE_DIR}/bootstrap
                    ${CMAKE_CURRENT_SOURCE_DIR}/shapesplit
                    ${CMAKE_CURRENT_SOURCE_DIR}/viz
                    ${CMAKE_CURRENT_SOURCE_DIR}/parallel
                    ${CMAKE_CURRENT_BINARY_DIR}
                    )



set(SOURCES trajectory/trajectory.cc
            trajectory/trajectory.h
            trajectory/DCDLoader.cc
            trajectory/DCDLoader.h
            locality/LinkCell.cc
            locality/LinkCell.h
            locality/NearestNeighbors.h
            locality/NearestNeighbors.cc
            density/RDF.cc
            density/RDF.h
            density/GaussianDensity.cc
            density/GaussianDensity.h
            density/LocalDensity.h
            density/LocalDensity.cc
            voronoi/VoronoiBuffer.h
            voronoi/VoronoiBuffer.cc
            kspace/kspace.h
            kspace/kspace.cc
            lindemann/lindemann.h
            lindemann/lindemann.cc
            cluster/Cluster.h
            cluster/Cluster.cc
            cluster/ClusterProperties.h
            cluster/ClusterProperties.cc
            order/HexOrderParameter.h
            order/HexOrderParameter.cc
<<<<<<< HEAD
            order/TransOrderParameter.h
            order/TransOrderParameter.cc
=======
            order/BondOrder.h
            order/BondOrder.cc
>>>>>>> 1ce8be26
            order/LocalDescriptors.h
            order/LocalDescriptors.cc
            util/Index1D.h
            util/HOOMDMath.h
            util/HOOMDMatrix.cc
            molfile/dcdplugin.cc
            molfile/vmdplugin.h
            molfile/endianswap.h
            molfile/fastio.h
            molfile/largefiles.h
            molfile/molfile_plugins.h
            molfile/molfile_plugin.h
            interface/InterfaceMeasure.cc
            interface/InterfaceMeasure.h
            pairing/pairing2D.cc
            pairing/pairing2D.h
            pmft/PMFXYZ.cc
            pmft/PMFXYZ.h
            pmft/PMFXY2D.cc
            pmft/PMFXY2D.h
            pmft/PMFTXYT2D.cc
            pmft/PMFTXYT2D.h
            pmft/PMFTXYTP2D.cc
            pmft/PMFTXYTP2D.h
            pmft/PMFTXYTM2D.cc
            pmft/PMFTXYTM2D.h
            pmft/PMFTRPM.cc
            pmft/PMFTRPM.h
            pmft/PMFTR12.cc
            pmft/PMFTR12.h
            bootstrap/Bootstrap.cc
            bootstrap/Bootstrap.h
            shapesplit/shapesplit.cc
            shapesplit/shapesplit.h
            interface/InterfaceMeasure.h
            sphericalharmonicorderparameters/LocalQl.h
            sphericalharmonicorderparameters/LocalQl.cc
            sphericalharmonicorderparameters/LocalQlNear.h
            sphericalharmonicorderparameters/LocalQlNear.cc
            sphericalharmonicorderparameters/LocalWl.h
            sphericalharmonicorderparameters/LocalWl.cc
            sphericalharmonicorderparameters/LocalWlNear.h
            sphericalharmonicorderparameters/LocalWlNear.cc
            sphericalharmonicorderparameters/SolLiq.h
            sphericalharmonicorderparameters/SolLiq.cc
            sphericalharmonicorderparameters/SolLiqNear.h
            sphericalharmonicorderparameters/SolLiqNear.cc
            sphericalharmonicorderparameters/wigner3j.cc
            sphericalharmonicorderparameters/wigner3j.h
            viz/colormap.h
            viz/colormap.cc
            viz/colorutil.h
            viz/colorutil.cc
            viz/triangles.h
            viz/triangles.cc
            viz/split.h
            viz/split.cc
            parallel/tbb_config.h
            parallel/tbb_config.cc
            )
set_source_files_properties(${SOURCES} PROPERTIES COMPILE_DEFINITIONS NO_IMPORT_ARRAY)

# compile_ispc(ispc_generated_files viz/colorutil.ispc)

# add_library(_freud MODULE ${ispc_generated_files} ${SOURCES} util/num_util.cc util/num_util.h module.cc)
add_library(_freud MODULE ${SOURCES} util/num_util.cc util/num_util.h module.cc)
setup_pymodule(_freud)

INSTALL(TARGETS _freud
  LIBRARY DESTINATION .
  )<|MERGE_RESOLUTION|>--- conflicted
+++ resolved
@@ -94,13 +94,10 @@
             cluster/ClusterProperties.cc
             order/HexOrderParameter.h
             order/HexOrderParameter.cc
-<<<<<<< HEAD
             order/TransOrderParameter.h
             order/TransOrderParameter.cc
-=======
             order/BondOrder.h
             order/BondOrder.cc
->>>>>>> 1ce8be26
             order/LocalDescriptors.h
             order/LocalDescriptors.cc
             util/Index1D.h
