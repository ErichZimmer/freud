// Copyright (c) 2010-2019 The Regents of the University of Michigan
// This file is from the freud project, released under the BSD 3-Clause License.

#ifndef GAUSSIAN_DENSITY_H
#define GAUSSIAN_DENSITY_H

#include <memory>

#include "Box.h"
#include "ETSWrapper.h"
#include "Index1D.h"
#include "ThreadStorage.h"
#include "VectorMath.h"
#include "NeighborComputeFunctional.h"

/*! \file GaussianDensity.h
    \brief Routines for computing Gaussian smeared densities from points.
*/

namespace freud { namespace density {

//! Computes the the density of a system on a grid.
/*! Replaces particle positions with a gaussian and calculates the
        contribution from the grid based upon the the distance of the grid cell
        from the center of the Gaussian.
*/
class GaussianDensity
{
public:
    //! Constructor
    GaussianDensity(unsigned int width, float r_cut, float sigma);
    GaussianDensity(unsigned int width_x, unsigned int width_y, unsigned int width_z, float r_cut,
                    float sigma);

    // Destructor
    ~GaussianDensity() {}

    //! Get the simulation box
    const box::Box& getBox() const
    {
        return m_box;
    }

    //! Reset the gaussian array to all zeros
    void reset();

    //! \internal
    //! helper function to reduce the thread specific arrays into one array
    void reduceDensity();

    //! Compute the Density
    void compute(const box::Box& box, const vec3<float>* points, unsigned int Np);

    //! Get a reference to the last computed Density
    std::shared_ptr<float> getDensity();

    unsigned int getWidthX();

    unsigned int getWidthY();

    unsigned int getWidthZ();

private:
    box::Box m_box;                               //!< Simulation box where the particles belong
    unsigned int m_width_x, m_width_y, m_width_z; //!< Num of bins on one side of the cube
    float m_rcut;                                 //!< Max r at which to compute density
    float m_sigma;                                //!< Variance
    Index3D m_bi;                                 //!< Bin indexer
    bool m_reduce;                                //!< Whether arrays need to be reduced across threads

    std::shared_ptr<float> m_density_array; //! computed density array
<<<<<<< HEAD
    util::ETSArrayWrapper<float> m_local_bin_counts;
=======
    util::ThreadStorage<float> m_local_bin_counts;
>>>>>>> 959d75be
};

}; }; // end namespace freud::density

#endif // GAUSSIAN_DENSITY_H<|MERGE_RESOLUTION|>--- conflicted
+++ resolved
@@ -69,11 +69,7 @@
     bool m_reduce;                                //!< Whether arrays need to be reduced across threads
 
     std::shared_ptr<float> m_density_array; //! computed density array
-<<<<<<< HEAD
-    util::ETSArrayWrapper<float> m_local_bin_counts;
-=======
     util::ThreadStorage<float> m_local_bin_counts;
->>>>>>> 959d75be
 };
 
 }; }; // end namespace freud::density
