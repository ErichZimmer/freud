--- conflicted
+++ resolved
@@ -122,37 +122,6 @@
         }
         for (unsigned int k = 0; k < n_faces; k++)
         {
-<<<<<<< HEAD
-            vec3<float> ref = ref_points[i];
-            // create the reference point quaternion
-            quat<float> ref_q(ref_orientations[i]);
-
-            for (; bond < nlist->getNumBonds() && neighbor_list[2 * bond] == i; ++bond)
-            {
-                const size_t j(neighbor_list[2 * bond + 1]);
-                {
-                    // make sure that the particles are wrapped into the box
-                    vec3<float> delta = m_box.wrap(points[j] - ref);
-                    float rsq = dot(delta + m_shiftvec, delta + m_shiftvec);
-                    for (unsigned int k = 0; k < n_faces; k++)
-                    {
-                        // create the extra quaternion
-                        quat<float> qe(face_orientations[q_i(k, i)]);
-                        // create point vector
-                        vec3<float> v(delta);
-                        // rotate the vector
-                        v = rotate(conj(ref_q), v);
-                        v = rotate(qe, v);
-
-                        float x = v.x + m_x_max;
-                        float y = v.y + m_y_max;
-                        float z = v.z + m_z_max;
-
-                        // bin that point
-                        float binx = floorf(x * dx_inv);
-                        float biny = floorf(y * dy_inv);
-                        float binz = floorf(z * dz_inv);
-=======
             // create the extra quaternion
             quat<float> qe(face_orientations[q_i(k, i)]);
             // create point vector
@@ -169,7 +138,6 @@
             float binx = floorf(x * dx_inv);
             float biny = floorf(y * dy_inv);
             float binz = floorf(z * dz_inv);
->>>>>>> 959d75be
 // fast float to int conversion with truncation
 #ifdef __SSE2__
             unsigned int ibinx = _mm_cvtt_ss2si(_mm_load_ss(&binx));
