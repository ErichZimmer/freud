// Copyright (c) 2010-2020 The Regents of the University of Michigan
// This file is from the freud project, released under the BSD 3-Clause License.

#include <stdexcept>

#include "PMFTXYT.h"
#include "utils.h"

/*! \file PMFTXYT.cc
    \brief Routines for computing potential of mean force and torque in XYT coordinates
*/

namespace freud { namespace pmft {

PMFTXYT::PMFTXYT(float x_max, float y_max, unsigned int n_x, unsigned int n_y, unsigned int n_t) : PMFT()
{
    if (n_x < 1)
    {
        throw std::invalid_argument("PMFTXYT requires at least 1 bin in X.");
    }
    if (n_y < 1)
    {
        throw std::invalid_argument("PMFTXYT requires at least 1 bin in Y.");
    }
    if (n_t < 1)
    {
        throw std::invalid_argument("PMFTXYT requires at least 1 bin in T.");
    }
    if (x_max < 0)
    {
        throw std::invalid_argument("PMFTXYT requires that x_max must be positive.");
    }
    if (y_max < 0)
    {
        throw std::invalid_argument("PMFTXYT requires that y_max must be positive.");
    }

    // Note: There is an additional implicit volume factor of 2*pi
    // corresponding to the rotational degree of freedom in the system (i.e. dt
    // technically has 2*pi in the numerator). However, this factor is
    // implicitly canceled out since we also do not include it in the number
    // density computed for the system, see PMFT::reduce for more information.
    const float dx = float(2.0) * x_max / float(n_x);
    const float dy = float(2.0) * y_max / float(n_y);
    const float dt = 1 / float(n_t);
    m_jacobian = dx * dy * dt;

    // Create the PCF array.
    m_pcf_array.prepare({n_x, n_y, n_t});

    // Construct the Histogram object that will be used to keep track of counts of bond distances found.
    const auto axes = util::Axes {std::make_shared<util::RegularAxis>(n_x, -x_max, x_max),
                                  std::make_shared<util::RegularAxis>(n_y, -y_max, y_max),
                                  std::make_shared<util::RegularAxis>(n_t, 0, constants::TWO_PI)};
    m_histogram = BondHistogram(axes);
    m_local_histograms = BondHistogram::ThreadLocalHistogram(m_histogram);
}

void PMFTXYT::reduce()
{
    float jacobian_factor = (float) 1.0 / m_jacobian;
    PMFT::reduce([jacobian_factor](size_t i) { return jacobian_factor; }); // NOLINT(misc-unused-parameters)
}

void PMFTXYT::accumulate(const locality::NeighborQuery* neighbor_query, const float* orientations,
                         const vec3<float>* query_points, const float* query_orientations,
                         unsigned int n_query_points, const locality::NeighborList* nlist,
                         freud::locality::QueryArgs qargs)
{
    neighbor_query->getBox().enforce2D();
    accumulateGeneral(neighbor_query, query_points, n_query_points, nlist, qargs,
<<<<<<< HEAD
                      [=](const freud::locality::NeighborBond& neighbor_bond) {
                          const vec3<float>& delta(neighbor_bond.vector);
=======
                      [&](const freud::locality::NeighborBond& neighbor_bond) {
                          vec3<float> delta(bondVector(neighbor_bond, neighbor_query, query_points));
>>>>>>> d350b08d

                          // rotate interparticle vector
                          const vec2<float> myVec(delta.x, delta.y);
                          const rotmat2<float> myMat(rotmat2<float>::fromAngle(-query_orientations[neighbor_bond.query_point_idx]));
                          const vec2<float> rotVec = myMat * myVec;
                          // calculate angle
                          const float d_theta = std::atan2(-delta.y, -delta.x);
                          // make sure that t is bounded between 0 and 2PI
                          const float t = util::modulusPositive(orientations[neighbor_bond.point_idx] - d_theta, constants::TWO_PI);
                          m_local_histograms(rotVec.x, rotVec.y, t);
                      });
}
}; }; // end namespace freud::pmft<|MERGE_RESOLUTION|>--- conflicted
+++ resolved
@@ -69,22 +69,19 @@
 {
     neighbor_query->getBox().enforce2D();
     accumulateGeneral(neighbor_query, query_points, n_query_points, nlist, qargs,
-<<<<<<< HEAD
-                      [=](const freud::locality::NeighborBond& neighbor_bond) {
+                      [&](const freud::locality::NeighborBond& neighbor_bond) {
                           const vec3<float>& delta(neighbor_bond.vector);
-=======
-                      [&](const freud::locality::NeighborBond& neighbor_bond) {
-                          vec3<float> delta(bondVector(neighbor_bond, neighbor_query, query_points));
->>>>>>> d350b08d
 
                           // rotate interparticle vector
                           const vec2<float> myVec(delta.x, delta.y);
-                          const rotmat2<float> myMat(rotmat2<float>::fromAngle(-query_orientations[neighbor_bond.query_point_idx]));
+                          const rotmat2<float> myMat(
+                              rotmat2<float>::fromAngle(-query_orientations[neighbor_bond.query_point_idx]));
                           const vec2<float> rotVec = myMat * myVec;
                           // calculate angle
                           const float d_theta = std::atan2(-delta.y, -delta.x);
                           // make sure that t is bounded between 0 and 2PI
-                          const float t = util::modulusPositive(orientations[neighbor_bond.point_idx] - d_theta, constants::TWO_PI);
+                          const float t = util::modulusPositive(
+                              orientations[neighbor_bond.point_idx] - d_theta, constants::TWO_PI);
                           m_local_histograms(rotVec.x, rotVec.y, t);
                       });
 }
