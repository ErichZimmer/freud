// Copyright (c) 2010-2019 The Regents of the University of Michigan
// This file is from the freud project, released under the BSD 3-Clause License.

#ifndef PMFT_H
#define PMFT_H

#include <memory>
#include <ostream>
#include <tbb/tbb.h>

#include "Box.h"
#include "Histogram.h"
#include "HistogramCompute.h"
#include "ManagedArray.h"
#include "VectorMath.h"

/*! \internal
    \file PMFT.h
    \brief Declares base class for all PMFT classes
*/

namespace freud { namespace pmft {

//! Computes the PMFT for a given set of points
/*! The PMFT class is an abstract class providing the basis for all classes calculating PMFTs for specific
 *  dimensional cases. The PMFT class defines some of the key interfaces required for all PMFT classes, such
 *  as the ability to access the underlying PCF and box. Many of the specific methods must be implemented by
 *  subclasses that account for the proper set of dimensions.The required functions are implemented as pure
 *  virtual functions here to enforce this.
 */
class PMFT : public util::HistogramCompute
{
public:
    //! Constructor
<<<<<<< HEAD
    PMFT() : HistogramCompute(), m_r_max(0) {}
=======
    PMFT() : m_box(box::Box()), m_frame_counter(0), m_n_points(0) , m_n_query_points(0), m_reduce(true) {}
>>>>>>> c72b26e9

    //! Destructor
    virtual ~PMFT() {};

    //! \internal
    //! helper function to reduce the thread specific arrays into one array
    //! Must be implemented by subclasses
    virtual void reducePCF() = 0;

    //! Implementing pure virtual function from parent class.
    virtual void reduce()
    {
        reducePCF();
    }

    //! Get bin centers.
    std::vector<std::vector<float> > getBinCenters() const
    {
        // RDFs are always 1D histograms, so we just return the first element.
        return m_histogram.getBinCenters();
    }

<<<<<<< HEAD
    //! Helper function to precompute axis bin center,
    util::ManagedArray<float> precomputeAxisBinCenter(unsigned int size, float d, float max)
    {
        return precomputeArrayGeneral(size, d, [=](float T, float nextT) { return -max + ((T + nextT) / 2.0); });
    }

    //! Helper function to precompute array with the following logic.
    //! :code:`Func cf` should be some sort of (float)(float, float).
    template<typename Func>
    util::ManagedArray<float> precomputeArrayGeneral(unsigned int size, float d, Func cf)
    {
        util::ManagedArray<float> arr({size});
        for (unsigned int i = 0; i < size; i++)
        {
            float T = float(i) * d ;
            float nextT = float(i + 1) * d;
            arr[i] = cf(T, nextT);
        }
        return arr;
    }

    //! Helper function to reduce three dimensionally with appropriate Jaocobian.
=======
    //! Return the bin boundaries.
    std::vector<std::vector<float> > getBinEdges() const
    {
        // RDFs are always 1D histograms, so we just return the first element.
        return m_histogram.getBinEdges();
    }


    //! Return the bin boundaries.
    std::vector<std::pair<float, float> > getBounds() const
    {
        // RDFs are always 1D histograms, so we just return the first element.
        return m_histogram.getBounds();
    }

    //! Return the bin boundaries.
    std::vector<unsigned int> getBinSizes() const
    {
        // RDFs are always 1D histograms, so we just return the first element.
        return m_histogram.getBinSizes();
    }


    //! \internal
    // Wrapper to do accumulation.
    /*! \param neighbor_query NeighborQuery object to iterate over
        \param query_points Points
        \param n_query_points Number of query_points
        \param nlist Neighbor List. If not NULL, loop over it. Otherwise, use neighbor_query
           appropriately with given qargs.
        \param qargs Query arguments
        \param cf An object with operator(NeighborBond) as input.
    */
    template<typename Func>
    void accumulateGeneral(const locality::NeighborQuery* neighbor_query, 
                           const vec3<float>* query_points, unsigned int n_query_points,
                           const locality::NeighborList* nlist,
                           freud::locality::QueryArgs qargs,
                           Func cf)
    {
        m_box = neighbor_query->getBox();
        locality::loopOverNeighbors(neighbor_query, query_points, n_query_points, qargs, nlist, cf);
        m_frame_counter++;
        m_n_points = neighbor_query->getNPoints();
        m_n_query_points = n_query_points;
        // flag to reduce
        m_reduce = true;
    }

    //! Helper function to reduce three dimensionally with appropriate Jacobian.
>>>>>>> c72b26e9
    template<typename JacobFactor>
    void reduce(JacobFactor jf)
    {
        m_pcf_array.prepare(m_histogram.shape());
        m_histogram.reset();

        float inv_num_dens = m_box.getVolume() / (float) m_n_query_points;
        float norm_factor = (float) 1.0 / ((float) m_frame_counter * (float) m_n_points);
        float prefactor = inv_num_dens*norm_factor;

        m_histogram.reduceOverThreadsPerBin(m_local_histograms,
                [this, &prefactor, &jf] (size_t i) {
                m_pcf_array[i] = m_histogram[i] * prefactor * jf(i);
                });
    }

    //! Get a reference to the PCF array
    const util::ManagedArray<float> &getPCF()
    {
        return reduceAndReturn(m_pcf_array);
    }

    //! Get a reference to the bin counts array
    const util::ManagedArray<unsigned int> &getBinCounts()
    {
        return reduceAndReturn(m_histogram.getBinCounts());
    }

protected:
<<<<<<< HEAD
    float m_r_max; //!< r_max used in cell list construction
=======
    box::Box m_box;
    unsigned int m_frame_counter;    //!< Number of frames calculated.
    unsigned int m_n_points;         //!< The number of points.
    unsigned int m_n_query_points;   //!< The number of query points.
    bool m_reduce;                   //!< Whether or not the histogram needs to be reduced.
>>>>>>> c72b26e9

    util::ManagedArray<float> m_pcf_array;         //!< Array of computed pair correlation function.
};

}; }; // end namespace freud::pmft

#endif // PMFT_H<|MERGE_RESOLUTION|>--- conflicted
+++ resolved
@@ -32,11 +32,7 @@
 {
 public:
     //! Constructor
-<<<<<<< HEAD
-    PMFT() : HistogramCompute(), m_r_max(0) {}
-=======
-    PMFT() : m_box(box::Box()), m_frame_counter(0), m_n_points(0) , m_n_query_points(0), m_reduce(true) {}
->>>>>>> c72b26e9
+    PMFT() : HistogramCompute() {}
 
     //! Destructor
     virtual ~PMFT() {};
@@ -59,30 +55,6 @@
         return m_histogram.getBinCenters();
     }
 
-<<<<<<< HEAD
-    //! Helper function to precompute axis bin center,
-    util::ManagedArray<float> precomputeAxisBinCenter(unsigned int size, float d, float max)
-    {
-        return precomputeArrayGeneral(size, d, [=](float T, float nextT) { return -max + ((T + nextT) / 2.0); });
-    }
-
-    //! Helper function to precompute array with the following logic.
-    //! :code:`Func cf` should be some sort of (float)(float, float).
-    template<typename Func>
-    util::ManagedArray<float> precomputeArrayGeneral(unsigned int size, float d, Func cf)
-    {
-        util::ManagedArray<float> arr({size});
-        for (unsigned int i = 0; i < size; i++)
-        {
-            float T = float(i) * d ;
-            float nextT = float(i + 1) * d;
-            arr[i] = cf(T, nextT);
-        }
-        return arr;
-    }
-
-    //! Helper function to reduce three dimensionally with appropriate Jaocobian.
-=======
     //! Return the bin boundaries.
     std::vector<std::vector<float> > getBinEdges() const
     {
@@ -132,8 +104,6 @@
         m_reduce = true;
     }
 
-    //! Helper function to reduce three dimensionally with appropriate Jacobian.
->>>>>>> c72b26e9
     template<typename JacobFactor>
     void reduce(JacobFactor jf)
     {
@@ -163,15 +133,6 @@
     }
 
 protected:
-<<<<<<< HEAD
-    float m_r_max; //!< r_max used in cell list construction
-=======
-    box::Box m_box;
-    unsigned int m_frame_counter;    //!< Number of frames calculated.
-    unsigned int m_n_points;         //!< The number of points.
-    unsigned int m_n_query_points;   //!< The number of query points.
-    bool m_reduce;                   //!< Whether or not the histogram needs to be reduced.
->>>>>>> c72b26e9
 
     util::ManagedArray<float> m_pcf_array;         //!< Array of computed pair correlation function.
 };
