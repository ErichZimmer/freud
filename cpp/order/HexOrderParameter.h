// Copyright (c) 2010-2018 The Regents of the University of Michigan
// This file is part of the freud project, released under the BSD 3-Clause License.

#include <tbb/tbb.h>
#include <ostream>
#include <complex>

// work around nasty issue where python #defines isalpha, toupper, etc....
#undef __APPLE__
#include <Python.h>
#define __APPLE__

#include <memory>

#include "HOOMDMath.h"
#include "VectorMath.h"

#include "NearestNeighbors.h"
#include "box.h"
#include "Index1D.h"

#ifndef _HEX_ORDER_PARAMTER_H__
#define _HEX_ORDER_PARAMTER_H__

/*! \file HexOrderParameter.h
    \brief Compute the hexatic order parameter for each particle
*/

namespace freud { namespace order {

//! Compute the hexagonal order parameter for a set of points
/*!
*/
class HexOrderParameter
    {
    public:
        //! Constructor
        HexOrderParameter(float rmax, float k=6, unsigned int n=0);

        //! Destructor
        ~HexOrderParameter();

        //! Get the simulation box
        const box::Box& getBox() const
            {
            return m_box;
            }

        //! Compute the hex order parameter
        void compute(box::Box& box,
                     const freud::locality::NeighborList *nlist,
                     const vec3<float> *points,
                     unsigned int Np);

        //! Get a reference to the last computed psi
        std::shared_ptr< std::complex<float> > getPsi()
            {
            return m_psi_array;
            }

        unsigned int getNP()
            {
            return m_Np;
            }

        float getK()
            {
            return m_k;
            }

    private:
<<<<<<< HEAD
        box::Box m_box;            //!< Simulation box where the particles belong
        float m_rmax;                     //!< Maximum r at which to determine neighbors
        float m_k;                        //!< Multiplier in the exponent
        unsigned int m_Np;                //!< Last number of points computed
=======
        box::Box m_box;            //!< Simulation box the particles belong in
        float m_k;                 //!< Multiplier in the exponent
        unsigned int m_Np;         //!< Last number of points computed
>>>>>>> 40d3d1eb

        std::shared_ptr< std::complex<float> > m_psi_array;         //!< psi array computed
    };

}; }; // end namespace freud::order

#endif // _HEX_ORDER_PARAMTER_H__<|MERGE_RESOLUTION|>--- conflicted
+++ resolved
@@ -69,18 +69,11 @@
             }
 
     private:
-<<<<<<< HEAD
         box::Box m_box;            //!< Simulation box where the particles belong
-        float m_rmax;                     //!< Maximum r at which to determine neighbors
-        float m_k;                        //!< Multiplier in the exponent
-        unsigned int m_Np;                //!< Last number of points computed
-=======
-        box::Box m_box;            //!< Simulation box the particles belong in
         float m_k;                 //!< Multiplier in the exponent
         unsigned int m_Np;         //!< Last number of points computed
->>>>>>> 40d3d1eb
 
-        std::shared_ptr< std::complex<float> > m_psi_array;         //!< psi array computed
+        std::shared_ptr< std::complex<float> > m_psi_array;  //!< psi array computed
     };
 
 }; }; // end namespace freud::order
