
from freud.util._VectorMath cimport vec3
from freud.util._VectorMath cimport quat
from freud.util._Boost cimport shared_array
cimport freud._trajectory as _trajectory
cimport freud._pmft as pmft
from libc.string cimport memcpy
from cython.operator cimport dereference as deref
import numpy as np
cimport numpy as np
# DTYPE = np.float32
# ctypedef np.float32_t DTYPE_t

cdef class PMFTR12:
    """Computes the PMFT for a given set of points.

    A given set of reference points is given around which the PCF is computed and averaged in a sea of data points.
    Computing the PCF results in a pcf array listing the value of the PCF at each given :math:`r`, :math:`\\theta_1`,
    :math:`\\theta_2` listed in the r, t1, and t2 arrays.

    The values of r, t1, t2 to compute the pcf at are controlled by r_max and nbins_r, nbins_t1, nbins_t2 parameters
    to the constructor. rmax determines the minimum/maximum r (:math:`\\min \\left( \\theta_1 \\right) =
    \\min \\left( \\theta_2 \\right) = 0`, (:math:`\\max \\left( \\theta_1 \\right) = \\max \\left( \\theta_2 \\right) = 2\\pi`)
    at which to compute the pcf and nbins_r, nbins_t1, nbins_t2 is the number of bins in r, t1, t2.

    .. note:: 2D: This calculation is defined for 2D systems only. However particle positions are still required to be \
    (x, y, 0)

    :param r_max: maximum distance at which to compute the pmft
    :param n_r: number of bins in r
    :param n_t1: number of bins in t1
    :param n_t2: number of bins in t2
    :type r_max: float
    :type n_r: unsigned int
    :type n_t1: unsigned int
    :type n_t2: unsigned int

    """
    cdef pmft.PMFTR12 *thisptr

    def __cinit__(self, r_max, n_r, n_t1, n_t2):
        self.thisptr = new pmft.PMFTR12(r_max, n_r, n_t1, n_t2)

    def __dealloc__(self):
        del self.thisptr

    def getBox(self):
        """
        Get the box used in the calculation

        :return: Freud Box
        :rtype: :py:meth:`freud.trajectory.Box()`
        """
        return BoxFromCPP(self.thisptr.getBox())

    def resetPCF(self):
        """
        Resets the values of the pcf histograms in memory
        """
        self.thisptr.resetPCF()

    def accumulate(self, box, ref_points, ref_orientations, points, orientations):
        """
        Calculates the positional correlation function and adds to the current histogram.

        :param box: simulation box
        :param ref_points: reference points to calculate the local density
        :param ref_orientations: angles of reference points to use in calculation
        :param points: points to calculate the local density
        :param orientations: angles of particles to use in calculation
        :type box: :py:meth:`freud.trajectory.Box`
        :type ref_points: np.ndarray(shape=(N, 3), dtype=np.float32)
        :type ref_orientations: np.ndarray(shape=(N), dtype=np.float32)
        :type points: np.ndarray(shape=(N, 3), dtype=np.float32)
        :type orientations: np.ndarray(shape=(N), dtype=np.float32)
        """
        if (ref_points.dtype != np.float32) or (points.dtype != np.float32):
            raise ValueError("points must be a numpy float32 array")
        if (ref_orientations.dtype != np.float32) or (orientations.dtype != np.float32):
            raise ValueError("orientations must be a numpy float32 array")
        if len(ref_points.shape) != 2 or len(points.shape) != 2:
            raise ValueError("points must be a 2 dimensional array")
        if len(ref_orientations.shape) != 1 or len(orientations.shape) != 1:
            raise ValueError("orientations must be a 2 dimensional array")
        if ref_points.shape[1] != 3 or points.shape[1] != 3:
            raise ValueError("2nd dimension for points must have 3 values: x, y, z")
<<<<<<< HEAD
        # make sure that the angle is 0 to 2pi
        refOrientations = refOrientations % (2.0*np.pi)
        orientations = orientations % (2.0*np.pi)
        cdef np.ndarray l_refPoints = refPoints
        cdef np.ndarray l_points = points
        cdef np.ndarray l_refOrientations = refOrientations
        cdef np.ndarray l_orientations = orientations
        cdef unsigned int nRef = <unsigned int> refPoints.shape[0]
=======
        cdef np.ndarray[float, ndim=2] l_ref_points = ref_points
        cdef np.ndarray[float, ndim=2] l_points = points
        cdef np.ndarray[float, ndim=1] l_ref_orientations = ref_orientations
        cdef np.ndarray[float, ndim=1] l_orientations = orientations
        cdef unsigned int nRef = <unsigned int> ref_points.shape[0]
>>>>>>> 811814bd
        cdef unsigned int nP = <unsigned int> points.shape[0]
        cdef _trajectory.Box l_box = _trajectory.Box(box.getLx(), box.getLy(), box.getLz(), box.getTiltFactorXY(), box.getTiltFactorXZ(), box.getTiltFactorYZ(), box.is2D())
        with nogil:
            self.thisptr.accumulate(l_box,
<<<<<<< HEAD
                                    <vec3[float]*>l_refPoints.data,
                                    <float*>l_refOrientations.data,
=======
                                    <vec3[float]*>l_ref_points.data,
                                    <float*>l_ref_orientations.data,
>>>>>>> 811814bd
                                    nRef,
                                    <vec3[float]*>l_points.data,
                                    <float*>l_orientations.data,
                                    nP)

    def compute(self, box, ref_points, ref_orientations, points, orientations):
        """
        Calculates the positional correlation function for the given points. Will overwrite the current histogram.

        :param box: simulation box
        :param ref_points: reference points to calculate the local density
        :param ref_orientations: angles of reference points to use in calculation
        :param points: points to calculate the local density
        :param orientations: angles of particles to use in calculation
        :type box: :py:meth:`freud.trajectory.Box`
        :type ref_points: np.ndarray(shape=(N, 3), dtype=np.float32)
        :type ref_orientations: np.ndarray(shape=(N), dtype=np.float32)
        :type points: np.ndarray(shape=(N, 3), dtype=np.float32)
        :type orientations: np.ndarray(shape=(N), dtype=np.float32)
        """
        self.thisptr.resetPCF()
        self.accumulate(box, ref_points, ref_orientations, points, orientations)

    def reducePCF(self):
        """
        Reduces the histogram in the values over N processors to a single histogram. This is called automatically by
        :py:meth:`freud.pmft.PMFTR12.getPCF()`.
        """
        self.thisptr.reducePCF()

    def getBinCounts(self):
        """
        Get the raw bin counts.

        :return: Bin Counts
        :rtype: np.ndarray(shape=(R, T1, T2), dtype=np.float32)
        """
        cdef unsigned int* bin_counts = self.thisptr.getBinCounts().get()
        cdef np.npy_intp nbins[3]
        nbins[0] = <np.npy_intp>self.thisptr.getNBinsR()
        nbins[1] = <np.npy_intp>self.thisptr.getNBinsT2()
        nbins[2] = <np.npy_intp>self.thisptr.getNBinsT1()
        cdef np.ndarray[np.uint32_t, ndim=3] result = np.PyArray_SimpleNewFromData(3, nbins, np.NPY_UINT32, <void*>bin_counts)
        return result

    def getPCF(self):
        """
        Get the positional correlation function.

        :return: PCF
<<<<<<< HEAD
        :rtype: np.ndarray(shape=(T1, T2, R), dtype=np.float32)

        :todo: check on the actual dimensions
        """
        cdef unsigned int* pcf = self.thisptr.getPCF().get()
=======
        :rtype: np.ndarray(shape=(R, T1, T2), dtype=np.float32)
        """
        cdef float* pcf = self.thisptr.getPCF().get()
>>>>>>> 811814bd
        cdef np.npy_intp nbins[3]
        nbins[0] = <np.npy_intp>self.thisptr.getNBinsR()
        nbins[1] = <np.npy_intp>self.thisptr.getNBinsT2()
        nbins[2] = <np.npy_intp>self.thisptr.getNBinsT1()
<<<<<<< HEAD
        cdef np.ndarray[uint, ndim=3] result = np.PyArray_SimpleNewFromData(3, nbins, np.NPY_UINT32, <void*>pcf)
=======
        cdef np.ndarray[np.float32_t, ndim=3] result = np.PyArray_SimpleNewFromData(3, nbins, np.NPY_FLOAT32, <void*>pcf)
>>>>>>> 811814bd
        return result

    def getPMFT(self):
        """
        Get the Potential of Mean Force and Torque.

        :return: PMFT
        :rtype: np.ndarray(shape=(R, T1, T2), dtype=np.float32)
        """
        return -np.log(np.copy(self.getPCF()))

    def getR(self):
        """
        Get the array of r-values for the PCF histogram

        :return: bin centers of r-dimension of histogram
        :rtype: np.ndarray(shape=nr, dtype=np.float32)
        """
        cdef float* r = self.thisptr.getR().get()
        cdef np.npy_intp nbins[1]
        nbins[0] = <np.npy_intp>self.thisptr.getNBinsR()
        cdef np.ndarray[np.float32_t, ndim=1] result = np.PyArray_SimpleNewFromData(1, nbins, np.NPY_FLOAT32, <void*>r)
        return result

    def getT1(self):
        """
        Get the array of T1-values for the PCF histogram

        :return: bin centers of T1-dimension of histogram
        :rtype: np.ndarray(shape=nT1, dtype=np.float32)
        """
        cdef float* T1 = self.thisptr.getT1().get()
        cdef np.npy_intp nbins[1]
        nbins[0] = <np.npy_intp>self.thisptr.getNBinsT1()
        cdef np.ndarray[np.float32_t, ndim=1] result = np.PyArray_SimpleNewFromData(1, nbins, np.NPY_FLOAT32, <void*>T1)
        return result

    def getT2(self):
        """
        Get the array of T2-values for the PCF histogram

        :return: bin centers of T2-dimension of histogram
        :rtype: np.ndarray(shape=nT2, dtype=np.float32)
        """
        cdef float* T2 = self.thisptr.getT2().get()
        cdef np.npy_intp nbins[1]
        nbins[0] = <np.npy_intp>self.thisptr.getNBinsT2()
        cdef np.ndarray[np.float32_t, ndim=1] result = np.PyArray_SimpleNewFromData(1, nbins, np.NPY_FLOAT32, <void*>T2)
        return result

    def getNBinsR(self):
        """
        Get the number of bins in the r-dimension of histogram

        :return: nr
        :rtype: unsigned int
        """
        cdef unsigned int r = self.thisptr.getNBinsR()
        return r

    def getNBinsT1(self):
        """
        Get the number of bins in the T1-dimension of histogram

        :return: nT1
        :rtype: unsigned int
        """
        cdef unsigned int T1 = self.thisptr.getNBinsT1()
        return T1

    def getNBinsT2(self):
        """
        Get the number of bins in the T2-dimension of histogram

        :return: nT2
        :rtype: unsigned int
        """
        cdef unsigned int T2 = self.thisptr.getNBinsT2()
        return T2

    def getRCut(self):
        """
        Get the r_cut value used in the cell list

        :return: r_cut
        :rtype: float
        """
        cdef float r_cut = self.thisptr.getRCut()
        return r_cut

cdef class PMFTXYT:
    """Computes the PMFT for a given set of points.

    A given set of reference points is given around which the PCF is computed and averaged in a sea of data points.
    Computing the PCF results in a pcf array listing the value of the PCF at each given :math:`x`, :math:`y`,
    :math:`\\theta` listed in the x, y, and t arrays.

    The values of x, y, t to compute the pcf at are controlled by x_max, y_max and n_bins_x, n_bins_y, n_bins_t parameters
    to the constructor. x_max, y_max determine the minimum/maximum x, y values (:math:`\\min \\left( \\theta \\right) = 0`,
    (:math:`\\max \\left( \\theta \\right) = 2\\pi`) at which to compute the pcf and n_bins_x, n_bins_y, n_bins_t is the
    number of bins in x, y, t.

    .. note:: 2D: This calculation is defined for 2D systems only. However particle positions are still required to be \
    (x, y, 0)

    :param x_max: maximum x distance at which to compute the pmft
    :param y_max: maximum y distance at which to compute the pmft
    :param n_x: number of bins in x
    :param n_y: number of bins in y
    :param n_t: number of bins in t
    :type x_max: float
    :type y_max: float
    :type n_x: unsigned int
    :type n_y: unsigned int
    :type n_t: unsigned int

    """
    cdef pmft.PMFTXYT *thisptr

    def __cinit__(self, x_max, y_max, n_x, n_y, n_t):
        self.thisptr = new pmft.PMFTXYT(x_max, y_max, n_x, n_y, n_t)

    def __dealloc__(self):
        del self.thisptr

    def getBox(self):
        """
        Get the box used in the calculation

        :return: Freud Box
        :rtype: :py:meth:`freud.trajectory.Box()`
        """
        return BoxFromCPP(self.thisptr.getBox())

    def resetPCF(self):
        """
        Resets the values of the pcf histograms in memory
        """
        self.thisptr.resetPCF()

    def accumulate(self, box, ref_points, ref_orientations, points, orientations):
        """
        Calculates the positional correlation function and adds to the current histogram.

        :param box: simulation box
        :param ref_points: reference points to calculate the local density
        :param ref_orientations: angles of reference points to use in calculation
        :param points: points to calculate the local density
        :param orientations: angles of particles to use in calculation
        :type box: :py:meth:`freud.trajectory.Box`
        :type ref_points: np.ndarray(shape=(N, 3), dtype=np.float32)
        :type ref_orientations: np.ndarray(shape=(N), dtype=np.float32)
        :type points: np.ndarray(shape=(N, 3), dtype=np.float32)
        :type orientations: np.ndarray(shape=(N), dtype=np.float32)
        """
        if (ref_points.dtype != np.float32) or (points.dtype != np.float32):
            raise ValueError("points must be a numpy float32 array")
        if (ref_orientations.dtype != np.float32) or (orientations.dtype != np.float32):
            raise ValueError("orientations must be a numpy float32 array")
        if len(ref_points.shape) != 2 or len(points.shape) != 2:
            raise ValueError("points must be a 2 dimensional array")
        if len(ref_orientations.shape) != 1 or len(orientations.shape) != 1:
            raise ValueError("orientations must be a 2 dimensional array")
        if ref_points.shape[1] != 3 or points.shape[1] != 3:
            raise ValueError("2nd dimension for points must have 3 values: x, y, z")
        cdef np.ndarray[float, ndim=2] l_ref_points = ref_points
        cdef np.ndarray[float, ndim=2] l_points = points
        cdef np.ndarray[float, ndim=1] l_ref_orientations = ref_orientations
        cdef np.ndarray[float, ndim=1] l_orientations = orientations
        cdef unsigned int nRef = <unsigned int> ref_points.shape[0]
        cdef unsigned int nP = <unsigned int> points.shape[0]
        cdef _trajectory.Box l_box = _trajectory.Box(box.getLx(), box.getLy(), box.getLz(), box.getTiltFactorXY(), box.getTiltFactorXZ(), box.getTiltFactorYZ(), box.is2D())
        with nogil:
            self.thisptr.accumulate(l_box,
                                    <vec3[float]*>l_ref_points.data,
                                    <float*>l_ref_orientations.data,
                                    nRef,
                                    <vec3[float]*>l_points.data,
                                    <float*>l_orientations.data,
                                    nP)

    def compute(self, box, ref_points, ref_orientations, points, orientations):
        """
        Calculates the positional correlation function for the given points. Will overwrite the current histogram.

        :param box: simulation box
        :param ref_points: reference points to calculate the local density
        :param ref_orientations: angles of reference points to use in calculation
        :param points: points to calculate the local density
        :param orientations: angles of particles to use in calculation
        :type box: :py:meth:`freud.trajectory.Box`
        :type ref_points: np.ndarray(shape=(N, 3), dtype=np.float32)
        :type ref_orientations: np.ndarray(shape=(N), dtype=np.float32)
        :type points: np.ndarray(shape=(N, 3), dtype=np.float32)
        :type orientations: np.ndarray(shape=(N), dtype=np.float32)
        """
        self.thisptr.resetPCF()
        self.accumulate(box, ref_points, ref_orientations, points, orientations)

    def reducePCF(self):
        """
        Reduces the histogram in the values over N processors to a single histogram. This is called automatically by
        :py:meth:`freud.pmft.PMFTXYT.getPCF()`.
        """
        self.thisptr.reducePCF()

    def getBinCounts(self):
        """
        Get the raw bin counts.

        :return: Bin Counts
        :rtype: np.ndarray(shape=(:math:`n_{\\theta}`, :math:`n_y`, :math:`n_x`), dtype=np.float32)
        """
        cdef unsigned int* bin_counts = self.thisptr.getBinCounts().get()
        cdef np.npy_intp nbins[3]
        nbins[0] = <np.npy_intp>self.thisptr.getNBinsT()
        nbins[1] = <np.npy_intp>self.thisptr.getNBinsY()
        nbins[2] = <np.npy_intp>self.thisptr.getNBinsX()
        cdef np.ndarray[np.uint32_t, ndim=3] result = np.PyArray_SimpleNewFromData(3, nbins, np.NPY_UINT32, <void*>bin_counts)
        return result

    def getPCF(self):
        """
        Get the positional correlation function.

        :return: PCF
        :rtype: np.ndarray(shape=(:math:`n_{\\theta}`, :math:`n_y`, :math:`n_x`), dtype=np.float32)
        """
        cdef float* pcf = self.thisptr.getPCF().get()
        cdef np.npy_intp nbins[3]
        nbins[0] = <np.npy_intp>self.thisptr.getNBinsT()
        nbins[1] = <np.npy_intp>self.thisptr.getNBinsY()
        nbins[2] = <np.npy_intp>self.thisptr.getNBinsX()
        cdef np.ndarray[np.float32_t, ndim=3] result = np.PyArray_SimpleNewFromData(3, nbins, np.NPY_FLOAT32, <void*>pcf)
        return result

    def getPMFT(self):
        """
        Get the Potential of Mean Force and Torque.

        :return: PMFT
        :rtype: np.ndarray(shape=(:math:`n_{\\theta}`, :math:`n_y`, :math:`n_x`), dtype=np.float32)
        """
        return -np.log(np.copy(self.getPCF()))

    def getX(self):
        """
        Get the array of x-values for the PCF histogram

        :return: bin centers of x-dimension of histogram
        :rtype: np.ndarray(shape=:math:`n_x`, dtype=np.float32)
        """
        cdef float* x = self.thisptr.getX().get()
        cdef np.npy_intp nbins[1]
        nbins[0] = <np.npy_intp>self.thisptr.getNBinsX()
        cdef np.ndarray[np.float32_t, ndim=1] result = np.PyArray_SimpleNewFromData(1, nbins, np.NPY_FLOAT32, <void*>x)
        return result

    def getY(self):
        """
        Get the array of y-values for the PCF histogram

        :return: bin centers of y-dimension of histogram
        :rtype: np.ndarray(shape=:math:`n_y`, dtype=np.float32)
        """
        cdef float* y = self.thisptr.getY().get()
        cdef np.npy_intp nbins[1]
        nbins[0] = <np.npy_intp>self.thisptr.getNBinsY()
        cdef np.ndarray[np.float32_t, ndim=1] result = np.PyArray_SimpleNewFromData(1, nbins, np.NPY_FLOAT32, <void*>y)
        return result

    def getT(self):
        """
        Get the array of t-values for the PCF histogram

        :return: bin centers of t-dimension of histogram
        :rtype: np.ndarray(shape=:math:`n_t`, dtype=np.float32)
        """
        cdef float* t = self.thisptr.getT().get()
        cdef np.npy_intp nbins[1]
        nbins[0] = <np.npy_intp>self.thisptr.getNBinsT()
        cdef np.ndarray[np.float32_t, ndim=1] result = np.PyArray_SimpleNewFromData(1, nbins, np.NPY_FLOAT32, <void*>t)
        return result

    def getNBinsX(self):
        """
        Get the number of bins in the x-dimension of histogram

        :return: :math:`n_x`
        :rtype: unsigned int
        """
        cdef unsigned int x = self.thisptr.getNBinsX()
        return x

    def getNBinsY(self):
        """
        Get the number of bins in the y-dimension of histogram

        :return: :math:`n_y`
        :rtype: unsigned int
        """
        cdef unsigned int y = self.thisptr.getNBinsY()
        return y

    def getNBinsT(self):
        """
        Get the number of bins in the t-dimension of histogram

        :return: :math:`n_{\\theta}`
        :rtype: unsigned int
        """
        cdef unsigned int t = self.thisptr.getNBinsT()
        return t

    def getRCut(self):
        """
        Get the r_cut value used in the cell list

        :return: r_cut
        :rtype: float
        """
        cdef float r_cut = self.thisptr.getRCut()
        return r_cut

cdef class PMFTXY2D:
    """
    Freud PMFTXY2D object. Wrapper for c++ pmft.PMFTXY2D()

    A given set of reference points is given around which the PCF is computed and averaged in a sea of data points.
    Computing the PCF results in a pcf array listing the value of the PCF at each given :math:`x`, :math:`y`
    listed in the x and y arrays.

    The values of x and y to compute the pcf at are controlled by x_max, y_max, n_x, and n_y parameters
    to the constructor. x_max and y_max determine the minimum/maximum distance at which to compute the pcf and
    n_x and n_y are the number of bins in x and y.

    .. note:: 2D: This calculation is defined for 2D systems only.

    :param x_max: maximum x distance at which to compute the pmft
    :param y_max: maximum y distance at which to compute the pmft
    :param n_x: number of bins in x
    :param n_y: number of bins in y
    :type x_max: float
    :type y_max: float
    :type n_x: unsigned int
    :type n_y: unsigned int
    """
    cdef pmft.PMFTXY2D *thisptr

    def __cinit__(self, x_max, y_max, n_x, n_y):
        self.thisptr = new pmft.PMFTXY2D(x_max, y_max, n_x, n_y)

    def __dealloc__(self):
        del self.thisptr

    def getBox(self):
        """
        Get the box used in the calculation

        :return: Freud Box
        :rtype: :py:meth:`freud.trajectory.Box()`
        """
        return BoxFromCPP(self.thisptr.getBox())

    def resetPCF(self):
        """
        Resets the values of the pcf histograms in memory
        """
        self.thisptr.resetPCF()

    def accumulate(self, box, ref_points, ref_orientations, points, orientations):
        """
        Calculates the positional correlation function and adds to the current histogram.

        :param box: simulation box
        :param ref_points: reference points to calculate the local density
        :param ref_orientations: orientations of reference points to use in calculation
        :param points: points to calculate the local density
        :param orientations: orientations of particles to use in calculation
        :type box: :py:meth:`freud.trajectory.Box`
        :type ref_points: np.ndarray(shape=(N, 3), dtype=np.float32)
        :type ref_orientations: np.ndarray(shape=(N), dtype=np.float32)
        :type points: np.ndarray(shape=(N, 3), dtype=np.float32)
        :type orientations: np.ndarray(shape=(N), dtype=np.float32)
        """
        if (ref_points.dtype != np.float32) or (points.dtype != np.float32):
            raise ValueError("points must be a numpy float32 array")
        if (ref_orientations.dtype != np.float32) or (orientations.dtype != np.float32):
            raise ValueError("orientations must be a numpy float32 array")
        if len(ref_points.shape) != 2 or len(points.shape) != 2:
            raise ValueError("points must be a 2 dimensional array")
        if len(ref_orientations.shape) != 1 or len(orientations.shape) != 1:
            raise ValueError("orientations must be a 1 dimensional array")
        if ref_points.shape[1] != 3 or points.shape[1] != 3:
            raise ValueError("2nd dimension for points must have 3 values: x, y, z")
        cdef np.ndarray[float, ndim=2] l_ref_points = ref_points
        cdef np.ndarray[float, ndim=2] l_points = points
        cdef np.ndarray[float, ndim=1] l_ref_orientations = ref_orientations
        cdef np.ndarray[float, ndim=1] l_orientations = orientations
        cdef unsigned int n_ref = <unsigned int> ref_points.shape[0]
        cdef unsigned int n_p = <unsigned int> points.shape[0]
        cdef _trajectory.Box l_box = _trajectory.Box(box.getLx(), box.getLy(), box.getLz(), box.getTiltFactorXY(), box.getTiltFactorXZ(), box.getTiltFactorYZ(), box.is2D())
        with nogil:
            self.thisptr.accumulate(l_box,
                                    <vec3[float]*>l_ref_points.data,
                                    <float*>l_ref_orientations.data,
                                    n_ref,
                                    <vec3[float]*>l_points.data,
                                    <float*>l_orientations.data,
                                    n_p)

    def compute(self, box, ref_points, ref_orientations, points, orientations):
        """
        Calculates the positional correlation function for the given points. Will overwrite the current histogram.

        :param box: simulation box
        :param ref_points: reference points to calculate the local density
        :param ref_orientations: orientations of reference points to use in calculation
        :param points: points to calculate the local density
        :param orientations: orientations of particles to use in calculation
        :type box: :py:meth:`freud.trajectory.Box`
        :type ref_points: np.ndarray(shape=(N, 3), dtype=np.float32)
        :type ref_orientations: np.ndarray(shape=(N, 4), dtype=np.float32)
        :type points: np.ndarray(shape=(N, 3), dtype=np.float32)
        :type orientations: np.ndarray(shape=(N, 4), dtype=np.float32)
        """
        self.thisptr.resetPCF()
        self.accumulate(box, ref_points, ref_orientations, points, orientations)

    def reducePCF(self):
        """
        Reduces the histogram in the values over N processors to a single histogram. This is called automatically by
        :py:meth:`freud.pmft.PMFTXY2D.getPCF()`.
        """
        self.thisptr.reducePCF()

    def getPCF(self):
        """
        Get the positional correlation function.

        :return: PCF
        :rtype: np.ndarray(shape=(Ny, Nx), dtype=np.float32)
        """
        cdef float* pcf = self.thisptr.getPCF().get()
        cdef np.npy_intp nbins[2]
        nbins[0] = <np.npy_intp>self.thisptr.getNBinsY()
        nbins[1] = <np.npy_intp>self.thisptr.getNBinsX()
        cdef np.ndarray[np.float32_t, ndim=2] result = np.PyArray_SimpleNewFromData(2, nbins, np.NPY_FLOAT32, <void*>pcf)
        return result

    def getPMFT(self):
        """
        Get the Potential of Mean Force and Torque.

        :return: PMFT
        :rtype: np.ndarray(shape=(Ny, Nx), dtype=np.float32)
        """
        return -np.log(np.copy(self.getPCF()))

    def getBinCounts(self):
        """
        Get the raw bin counts (non-normalized).

        :return: Bin Counts
        :rtype: np.ndarray(shape=(Ny, Nx), dtype=np.uint32)
        """
        cdef unsigned int* bin_counts = self.thisptr.getBinCounts().get()
        cdef np.npy_intp nbins[2]
        nbins[0] = <np.npy_intp>self.thisptr.getNBinsY()
        nbins[1] = <np.npy_intp>self.thisptr.getNBinsX()
        cdef np.ndarray[np.uint32_t, ndim=2] result = np.PyArray_SimpleNewFromData(2, nbins, np.NPY_UINT32, <void*>bin_counts)
        return result

    def getX(self):
        """
        Get the array of x-values for the PCF histogram

        :return: bin centers of x-dimension of histogram
        :rtype: np.ndarray(shape=nx, dtype=np.float32)
        """
        cdef float* x = self.thisptr.getX().get()
        cdef np.npy_intp nbins[1]
        nbins[0] = <np.npy_intp>self.thisptr.getNBinsX()
        cdef np.ndarray[np.float32_t, ndim=1] result = np.PyArray_SimpleNewFromData(1, nbins, np.NPY_FLOAT32, <void*>x)
        return result

    def getY(self):
        """
        Get the array of y-values for the PCF histogram


        :return: bin centers of y-dimension of histogram
        :rtype: np.ndarray(shape=ny, dtype=np.float32)
        """
        cdef float* y = self.thisptr.getY().get()
        cdef np.npy_intp nbins[1]
        nbins[0] = <np.npy_intp>self.thisptr.getNBinsY()
        cdef np.ndarray[np.float32_t, ndim=1] result = np.PyArray_SimpleNewFromData(1, nbins, np.NPY_FLOAT32, <void*>y)
        return result

    def getNBinsX(self):
        """
        Get the number of bins in the x-dimension of histogram

        :return: nx
        :rtype: unsigned int
        """
        cdef unsigned int x = self.thisptr.getNBinsX()
        return x

    def getNBinsY(self):
        """
        Get the number of bins in the y-dimension of histogram

        :return: ny
        :rtype: unsigned int
        """
        cdef unsigned int y = self.thisptr.getNBinsY()
        return y

    def getRCut(self):
        """
        Get the r_cut value used in the cell list

        :return: r_cut
        :rtype: float
        """
        cdef float r_cut = self.thisptr.getRCut()
        return r_cut

cdef class PMFTXYZ:
    """
    Freud PMFTXYZ object. Wrapper for c++ pmft.PMFTXYZ()

    A given set of reference points is given around which the PCF is computed and averaged in a sea of data points.
    Computing the PCF results in a pcf array listing the value of the PCF at each given :math:`x`, :math:`y`, :math:`z`,
    listed in the x, y, and z arrays.

    The values of x, y, z to compute the pcf at are controlled by x_max, y_max, z_max, n_x, n_y, and n_z parameters
    to the constructor. x_max, y_max, and z_max determine the minimum/maximum distance at which to compute the pcf and
    n_x, n_y, n_z is the number of bins in x, y, z.

    .. note:: 3D: This calculation is defined for 3D systems only.

    :param x_max: maximum x distance at which to compute the pmft
    :param y_max: maximum y distance at which to compute the pmft
    :param z_max: maximum z distance at which to compute the pmft
    :param n_x: number of bins in x
    :param n_y: number of bins in y
    :param n_z: number of bins in z
    :type x_max: float
    :type y_max: float
    :type z_max: float
    :type n_x: unsigned int
    :type n_y: unsigned int
    :type n_z: unsigned int
    """
    cdef pmft.PMFTXYZ *thisptr

    def __cinit__(self, x_max, y_max, z_max, n_x, n_y, n_z):
        self.thisptr = new pmft.PMFTXYZ(x_max, y_max, z_max, n_x, n_y, n_z)

    def __dealloc__(self):
        del self.thisptr

    def getBox(self):
        """
        Get the box used in the calculation

        :return: Freud Box
        :rtype: :py:meth:`freud.trajectory.Box()`
        """
        return BoxFromCPP(self.thisptr.getBox())

    def resetPCF(self):
        """
        Resets the values of the pcf histograms in memory
        """
        self.thisptr.resetPCF()

    def accumulate(self, box, ref_points, ref_orientations, points, orientations, face_orientations):
        """
        Calculates the positional correlation function and adds to the current histogram.

        :param box: simulation box
        :param ref_points: reference points to calculate the local density
        :param ref_orientations: orientations of reference points to use in calculation
        :param points: points to calculate the local density
        :param orientations: orientations of particles to use in calculation
        :param face_orientations: orientations of particle faces to account for particle symmetry
        :type box: :py:meth:`freud.trajectory.Box`
        :type ref_points: np.ndarray(shape=(N, 3), dtype=np.float32)
        :type ref_orientations: np.ndarray(shape=(N, 4), dtype=np.float32)
        :type points: np.ndarray(shape=(N, 3), dtype=np.float32)
        :type orientations: np.ndarray(shape=(N, 4), dtype=np.float32)
        :type face_orientations: np.ndarray(shape=((N), Nf, 4), dtype=np.float32)
        """
        if (ref_points.dtype != np.float32) or (points.dtype != np.float32):
            raise ValueError("points must be a numpy float32 array")
        if (ref_orientations.dtype != np.float32) or (orientations.dtype != np.float32):
            raise ValueError("orientations must be a numpy float32 array")
        if (face_orientations.dtype != np.float32):
            raise ValueError("face_orientations must be a numpy float32 array")
        if len(ref_points.shape) != 2 or len(points.shape) != 2:
            raise ValueError("points must be a 2 dimensional array")
        if len(ref_orientations.shape) != 2 or len(orientations.shape) != 2:
            raise ValueError("orientations must be a 2 dimensional array")
        # handle multiple ways to input
        if (len(face_orientations.shape) < 2) or (len(face_orientations.shape) > 3):
            raise ValueError("points must be a 2 or 3 dimensional array")
        if ref_points.shape[1] != 3 or points.shape[1] != 3:
            raise ValueError("2nd dimension for points must have 3 values: x, y, z")
        if ref_orientations.shape[1] != 4 or orientations.shape[1] != 4:
            raise ValueError("2nd dimension for orientations must have 4 values: s, x, y, z")
        if len(face_orientations) == 2:
            if face_orientations.shape[1] != 4:
                raise ValueError("2nd dimension for orientations must have 4 values: s, x, y, z")
            # need to broadcast into new array
            tmp_face_orientations = np.zeros(shape=(ref_points.shape[0], face_orientations.shape[0], face_orientations.shape[1]), dtype=np.float32)
            tmp_face_orientations[:] = face_orientations
            face_orientations = tmp_face_orientations
        elif face_orientations.shape[2] == 3:
            raise ValueError("2nd dimension for orientations must have 4 values: s, x, y, z")
        cdef np.ndarray[float, ndim=2] l_ref_points = ref_points
        cdef np.ndarray[float, ndim=2] l_points = points
        cdef np.ndarray[float, ndim=2] l_ref_orientations = ref_orientations
        cdef np.ndarray[float, ndim=2] l_orientations = orientations
        cdef np.ndarray[float, ndim=3] l_face_orientations = face_orientations
        cdef unsigned int nRef = <unsigned int> ref_points.shape[0]
        cdef unsigned int nP = <unsigned int> points.shape[0]
        cdef unsigned int nFaces = <unsigned int> face_orientations.shape[1]
        cdef _trajectory.Box l_box = _trajectory.Box(box.getLx(), box.getLy(), box.getLz(), box.getTiltFactorXY(), box.getTiltFactorXZ(), box.getTiltFactorYZ(), box.is2D())
        with nogil:
            self.thisptr.accumulate(l_box,
                                    <vec3[float]*>l_ref_points.data,
                                    <quat[float]*>l_ref_orientations.data,
                                    nRef,
                                    <vec3[float]*>l_points.data,
                                    <quat[float]*>l_orientations.data,
                                    nP,
                                    <quat[float]*>l_face_orientations.data,
                                    nFaces)

    def compute(self, box, ref_points, ref_orientations, points, orientations, face_orientations):
        """
        Calculates the positional correlation function for the given points. Will overwrite the current histogram.

        :param box: simulation box
        :param ref_points: reference points to calculate the local density
        :param ref_orientations: orientations of reference points to use in calculation
        :param points: points to calculate the local density
        :param orientations: orientations of particles to use in calculation
        :param face_orientations: orientations of particle faces to account for particle symmetry
        :type box: :py:meth:`freud.trajectory.Box`
        :type ref_points: np.ndarray(shape=(N, 3), dtype=np.float32)
        :type ref_orientations: np.ndarray(shape=(N, 4), dtype=np.float32)
        :type points: np.ndarray(shape=(N, 3), dtype=np.float32)
        :type orientations: np.ndarray(shape=(N, 4), dtype=np.float32)
        :type face_orientations: np.ndarray(shape=(N, Nf, 4), dtype=np.float32)
        """
        self.thisptr.resetPCF()
        self.accumulate(box, ref_points, ref_orientations, points, orientations, face_orientations)

    def reducePCF(self):
        """
        Reduces the histogram in the values over N processors to a single histogram. This is called automatically by
        :py:meth:`freud.pmft.PMFTXYZ.getPCF()`.
        """
        self.thisptr.reducePCF()

    def getBinCounts(self):
        """
        Get the raw bin counts.

        :return: Bin Counts
        :rtype: np.ndarray(shape=(Nz, Ny, Nx), dtype=np.float32)
        """
        cdef unsigned int* bin_counts = self.thisptr.getBinCounts().get()
        cdef np.npy_intp nbins[3]
        nbins[0] = <np.npy_intp>self.thisptr.getNBinsZ()
        nbins[1] = <np.npy_intp>self.thisptr.getNBinsY()
        nbins[2] = <np.npy_intp>self.thisptr.getNBinsX()
        cdef np.ndarray[np.uint32_t, ndim=3] result = np.PyArray_SimpleNewFromData(3, nbins, np.NPY_UINT32, <void*>bin_counts)
        return result

    def getPCF(self):
        """
        Get the positional correlation function.

        :return: PCF
        :rtype: np.ndarray(shape=(Nz, Ny, Nx), dtype=np.float32)
        """
        cdef float* pcf = self.thisptr.getPCF().get()
        cdef np.npy_intp nbins[3]
        nbins[0] = <np.npy_intp>self.thisptr.getNBinsZ()
        nbins[1] = <np.npy_intp>self.thisptr.getNBinsY()
        nbins[2] = <np.npy_intp>self.thisptr.getNBinsX()
        cdef np.ndarray[np.uint32_t, ndim=3] result = np.PyArray_SimpleNewFromData(3, nbins, np.NPY_FLOAT32, <void*>pcf)
        return result

    def getPMFT(self):
        """
        Get the Potential of Mean Force and Torque.

        :return: PMFT
        :rtype: np.ndarray(shape=(Nz, Ny, Nx), dtype=np.float32)
        """
        return -np.log(np.copy(self.getPCF()))

    def getX(self):
        """
        Get the array of x-values for the PCF histogram

        :return: bin centers of x-dimension of histogram
        :rtype: np.ndarray(shape=nx, dtype=np.float32)
        """
        cdef float* x = self.thisptr.getX().get()
        cdef np.npy_intp nbins[1]
        nbins[0] = <np.npy_intp>self.thisptr.getNBinsX()
        cdef np.ndarray[np.float32_t, ndim=1] result = np.PyArray_SimpleNewFromData(1, nbins, np.NPY_FLOAT32, <void*>x)
        return result

    def getY(self):
        """
        Get the array of y-values for the PCF histogram

        :return: bin centers of y-dimension of histogram
        :rtype: np.ndarray(shape=ny, dtype=np.float32)
        """
        cdef float* y = self.thisptr.getY().get()
        cdef np.npy_intp nbins[1]
        nbins[0] = <np.npy_intp>self.thisptr.getNBinsY()
        cdef np.ndarray[np.float32_t, ndim=1] result = np.PyArray_SimpleNewFromData(1, nbins, np.NPY_FLOAT32, <void*>y)
        return result

    def getZ(self):
        """
        Get the array of z-values for the PCF histogram

        :return: bin centers of z-dimension of histogram
        :rtype: np.ndarray(shape=nz, dtype=np.float32)
        """
        cdef float* z = self.thisptr.getZ().get()
        cdef np.npy_intp nbins[1]
        nbins[0] = <np.npy_intp>self.thisptr.getNBinsZ()
        cdef np.ndarray[np.float32_t, ndim=1] result = np.PyArray_SimpleNewFromData(1, nbins, np.NPY_FLOAT32, <void*>z)
        return result

    def getNBinsX(self):
        """
        Get the number of bins in the x-dimension of histogram

        :return: nx
        :rtype: unsigned int
        """
        cdef unsigned int x = self.thisptr.getNBinsX()
        return x

    def getNBinsY(self):
        """
        Get the number of bins in the y-dimension of histogram

        :return: ny
        :rtype: unsigned int
        """
        cdef unsigned int y = self.thisptr.getNBinsY()
        return y

    def getNBinsZ(self):
        """
        Get the number of bins in the z-dimension of histogram

        :return: nz
        :rtype: unsigned int
        """
        cdef unsigned int z = self.thisptr.getNBinsZ()
        return z<|MERGE_RESOLUTION|>--- conflicted
+++ resolved
@@ -84,33 +84,17 @@
             raise ValueError("orientations must be a 2 dimensional array")
         if ref_points.shape[1] != 3 or points.shape[1] != 3:
             raise ValueError("2nd dimension for points must have 3 values: x, y, z")
-<<<<<<< HEAD
-        # make sure that the angle is 0 to 2pi
-        refOrientations = refOrientations % (2.0*np.pi)
-        orientations = orientations % (2.0*np.pi)
-        cdef np.ndarray l_refPoints = refPoints
-        cdef np.ndarray l_points = points
-        cdef np.ndarray l_refOrientations = refOrientations
-        cdef np.ndarray l_orientations = orientations
-        cdef unsigned int nRef = <unsigned int> refPoints.shape[0]
-=======
         cdef np.ndarray[float, ndim=2] l_ref_points = ref_points
         cdef np.ndarray[float, ndim=2] l_points = points
         cdef np.ndarray[float, ndim=1] l_ref_orientations = ref_orientations
         cdef np.ndarray[float, ndim=1] l_orientations = orientations
         cdef unsigned int nRef = <unsigned int> ref_points.shape[0]
->>>>>>> 811814bd
         cdef unsigned int nP = <unsigned int> points.shape[0]
         cdef _trajectory.Box l_box = _trajectory.Box(box.getLx(), box.getLy(), box.getLz(), box.getTiltFactorXY(), box.getTiltFactorXZ(), box.getTiltFactorYZ(), box.is2D())
         with nogil:
             self.thisptr.accumulate(l_box,
-<<<<<<< HEAD
-                                    <vec3[float]*>l_refPoints.data,
-                                    <float*>l_refOrientations.data,
-=======
                                     <vec3[float]*>l_ref_points.data,
                                     <float*>l_ref_orientations.data,
->>>>>>> 811814bd
                                     nRef,
                                     <vec3[float]*>l_points.data,
                                     <float*>l_orientations.data,
@@ -161,26 +145,14 @@
         Get the positional correlation function.
 
         :return: PCF
-<<<<<<< HEAD
-        :rtype: np.ndarray(shape=(T1, T2, R), dtype=np.float32)
-
-        :todo: check on the actual dimensions
-        """
-        cdef unsigned int* pcf = self.thisptr.getPCF().get()
-=======
         :rtype: np.ndarray(shape=(R, T1, T2), dtype=np.float32)
         """
         cdef float* pcf = self.thisptr.getPCF().get()
->>>>>>> 811814bd
         cdef np.npy_intp nbins[3]
         nbins[0] = <np.npy_intp>self.thisptr.getNBinsR()
         nbins[1] = <np.npy_intp>self.thisptr.getNBinsT2()
         nbins[2] = <np.npy_intp>self.thisptr.getNBinsT1()
-<<<<<<< HEAD
-        cdef np.ndarray[uint, ndim=3] result = np.PyArray_SimpleNewFromData(3, nbins, np.NPY_UINT32, <void*>pcf)
-=======
         cdef np.ndarray[np.float32_t, ndim=3] result = np.PyArray_SimpleNewFromData(3, nbins, np.NPY_FLOAT32, <void*>pcf)
->>>>>>> 811814bd
         return result
 
     def getPMFT(self):
