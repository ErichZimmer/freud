# Copyright (c) 2010-2019 The Regents of the University of Michigan
# This file is from the freud project, released under the BSD 3-Clause License.

R"""
The :class:`freud.order` module contains functions which compute order
parameters for the whole system or individual particles. Order parameters take
bond order data and interpret it in some way to quantify the degree of order in
a system using a scalar value. This is often done through computing spherical
harmonics of the bond order diagram, which are the spherical analogue of
Fourier Transforms.
"""

import freud.common
import warnings
import numpy as np
import time
import freud.locality
import logging

from freud.common cimport Compute, PairCompute
from freud.util cimport vec3, quat
from cython.operator cimport dereference

cimport freud._order
cimport freud.locality
cimport freud.box

cimport numpy as np

logger = logging.getLogger(__name__)

# numpy must be initialized. When using numpy from C or Cython you must
# _always_ do that, or you will have segfaults
np.import_array()

cdef class CubaticOrderParameter(Compute):
    R"""Compute the cubatic order parameter [HajiAkbari2015]_ for a system of
    particles using simulated annealing instead of Newton-Raphson root finding.

    .. moduleauthor:: Eric Harper <harperic@umich.edu>

    Args:
        t_initial (float):
            Starting temperature.
        t_final (float):
            Final temperature.
        scale (float):
            Scaling factor to reduce temperature.
        n_replicates (unsigned int, optional):
            Number of replicate simulated annealing runs.
            (Default value = :code:`1`).
        seed (unsigned int, optional):
            Random seed to use in calculations. If :code:`None`, system time is used.
            (Default value = :code:`None`).

    Attributes:
        t_initial (float):
            The value of the initial temperature.
        t_final (float):
            The value of the final temperature.
        scale (float):
            The scale
        cubatic_order_parameter (float):
            The cubatic order parameter.
        orientation (:math:`\left(4 \right)` :class:`numpy.ndarray`):
            The quaternion of global orientation.
        particle_order_parameter (:class:`numpy.ndarray`):
             Cubatic order parameter.
        particle_tensor (:math:`\left(N_{particles}, 3, 3, 3, 3 \right)` :class:`numpy.ndarray`):
            Rank 5 tensor corresponding to each individual particle
            orientation.
        global_tensor (:math:`\left(3, 3, 3, 3 \right)` :class:`numpy.ndarray`):
            Rank 4 tensor corresponding to global orientation.
        cubatic_tensor (:math:`\left(3, 3, 3, 3 \right)` :class:`numpy.ndarray`):
            Rank 4 cubatic tensor.
        gen_r4_tensor (:math:`\left(3, 3, 3, 3 \right)` :class:`numpy.ndarray`):
            Rank 4 tensor corresponding to each individual particle
            orientation.
    """  # noqa: E501
    cdef freud._order.CubaticOrderParameter * thisptr
    cdef n_replicates
    cdef seed

    def __cinit__(self, t_initial, t_final, scale, n_replicates=1, seed=None):
        # run checks
        if (t_final >= t_initial):
            raise ValueError("t_final must be less than t_initial")
        if (scale >= 1.0):
            raise ValueError("scale must be less than 1")
        if seed is None:
            seed = int(time.time())
        elif not isinstance(seed, int):
            try:
                seed = int(seed)
            except (OverflowError, TypeError, ValueError):
                logger.warning("The supplied seed could not be used. "
                               "Using current time as seed.")
                seed = int(time.time())

        # for c++ code
        # create generalized rank four tensor, pass into c++
        cdef const float[:, ::1] kd = np.eye(3, dtype=np.float32)
        cdef np.ndarray[float, ndim=4] dijkl = np.einsum(
            "ij,kl->ijkl", kd, kd, dtype=np.float32)
        cdef np.ndarray[float, ndim=4] dikjl = np.einsum(
            "ik,jl->ijkl", kd, kd, dtype=np.float32)
        cdef np.ndarray[float, ndim=4] diljk = np.einsum(
            "il,jk->ijkl", kd, kd, dtype=np.float32)
        cdef const float[:, :, :, ::1] r4 = (dijkl + dikjl + diljk) * (2.0/5.0)
        self.thisptr = new freud._order.CubaticOrderParameter(
            t_initial, t_final, scale, <float*> &r4[0, 0, 0, 0], n_replicates,
            seed)
        self.n_replicates = n_replicates
        self.seed = seed

    def __dealloc__(self):
        del self.thisptr

    @Compute._compute()
    def compute(self, orientations):
        R"""Calculates the per-particle and global order parameter.

        Args:
            orientations ((:math:`N_{particles}`, 4) :class:`numpy.ndarray`):
                Orientations as angles to use in computation.
        """
        orientations = freud.common.convert_array(
            orientations, shape=(None, 4))

        cdef const float[:, ::1] l_orientations = orientations
        cdef unsigned int num_particles = l_orientations.shape[0]

        self.thisptr.compute(
            <quat[float]*> &l_orientations[0, 0], num_particles)
        return self

    @property
    def t_initial(self):
        return self.thisptr.getTInitial()

    @property
    def t_final(self):
        return self.thisptr.getTFinal()

    @property
    def scale(self):
        return self.thisptr.getScale()

    @Compute._computed_property()
    def cubatic_order_parameter(self):
        return self.thisptr.getCubaticOrderParameter()

    @Compute._computed_property()
    def orientation(self):
        cdef quat[float] q = self.thisptr.getCubaticOrientation()
        return np.asarray([q.s, q.v.x, q.v.y, q.v.z], dtype=np.float32)

    @Compute._computed_property()
    def particle_order_parameter(self):
        cdef unsigned int n_particles = self.thisptr.getNumParticles()
        cdef const float[::1] particle_order_parameter = \
            <float[:n_particles]> \
            self.thisptr.getParticleCubaticOrderParameter().get()
        return np.asarray(particle_order_parameter)

    @Compute._computed_property()
    def particle_tensor(self):
        cdef unsigned int n_particles = self.thisptr.getNumParticles()
        cdef const float[:, :, :, :, ::1] particle_tensor = \
            <float[:n_particles, :3, :3, :3, :3]> \
            self.thisptr.getParticleTensor().get()
        return np.asarray(particle_tensor)

    @Compute._computed_property()
    def global_tensor(self):
        cdef const float[:, :, :, ::1] global_tensor = \
            <float[:3, :3, :3, :3]> \
            self.thisptr.getGlobalTensor().get()
        return np.asarray(global_tensor)

    @Compute._computed_property()
    def cubatic_tensor(self):
        cdef const float[:, :, :, ::1] cubatic_tensor = \
            <float[:3, :3, :3, :3]> \
            self.thisptr.getCubaticTensor().get()
        return np.asarray(cubatic_tensor)

    @Compute._computed_property()
    def gen_r4_tensor(self):
        cdef const float[:, :, :, ::1] gen_r4_tensor = \
            <float[:3, :3, :3, :3]> \
            self.thisptr.getGenR4Tensor().get()
        return np.asarray(gen_r4_tensor)

    def __repr__(self):
        return ("freud.order.{cls}(t_initial={t_initial}, t_final={t_final}, "
                "scale={scale}, n_replicates={n_replicates}, "
                "seed={seed})").format(cls=type(self).__name__,
                                       t_initial=self.t_initial,
                                       t_final=self.t_final,
                                       scale=self.scale,
                                       n_replicates=self.n_replicates,
                                       seed=self.seed)


cdef class NematicOrderParameter(Compute):
    R"""Compute the nematic order parameter for a system of particles.

    .. moduleauthor:: Jens Glaser <jsglaser@umich.edu>

    Args:
        u (:math:`\left(3 \right)` :class:`numpy.ndarray`):
            The nematic director of a single particle in the reference state
            (without any rotation applied).

    Attributes:
        nematic_order_parameter (float):
            Nematic order parameter.
        director (:math:`\left(3 \right)` :class:`numpy.ndarray`):
            The average nematic director.
        particle_tensor (:math:`\left(N_{particles}, 3, 3 \right)` :class:`numpy.ndarray`):
            One 3x3 matrix per-particle corresponding to each individual
            particle orientation.
        nematic_tensor (:math:`\left(3, 3 \right)` :class:`numpy.ndarray`):
            3x3 matrix corresponding to the average particle orientation.
    """  # noqa: E501
    cdef freud._order.NematicOrderParameter *thisptr
    cdef u

    def __cinit__(self, u):
        # run checks
        if len(u) != 3:
            raise ValueError('u needs to be a three-dimensional vector')

        cdef vec3[float] l_u = vec3[float](u[0], u[1], u[2])
        self.thisptr = new freud._order.NematicOrderParameter(l_u)
        self.u = freud.common.convert_array(u, shape=(3, ))

    def __dealloc__(self):
        del self.thisptr

    @Compute._compute()
    def compute(self, orientations):
        R"""Calculates the per-particle and global order parameter.

        Args:
            orientations (:math:`\left(N_{particles}, 4 \right)` :class:`numpy.ndarray`):
                Orientations to calculate the order parameter.
        """  # noqa: E501
        orientations = freud.common.convert_array(
            orientations, shape=(None, 4))

        cdef const float[:, ::1] l_orientations = orientations
        cdef unsigned int num_particles = l_orientations.shape[0]

        self.thisptr.compute(<quat[float]*> &l_orientations[0, 0],
                             num_particles)
        return self

    @Compute._computed_property()
    def nematic_order_parameter(self):
        return self.thisptr.getNematicOrderParameter()

    @Compute._computed_property()
    def director(self):
        cdef vec3[float] n = self.thisptr.getNematicDirector()
        return np.asarray([n.x, n.y, n.z], dtype=np.float32)

    @Compute._computed_property()
    def particle_tensor(self):
        cdef unsigned int n_particles = self.thisptr.getNumParticles()
        cdef const float[:, :, ::1] particle_tensor = \
            <float[:n_particles, :3, :3]> \
            self.thisptr.getParticleTensor().get()
        return np.asarray(particle_tensor)

    @Compute._computed_property()
    def nematic_tensor(self):
        cdef const float[:, ::1] nematic_tensor = \
            <float[:3, :3]> self.thisptr.getNematicTensor().get()
        return np.asarray(nematic_tensor)

    def __repr__(self):
        return "freud.order.{cls}(u={u})".format(cls=type(self).__name__,
                                                 u=self.u.tolist())


cdef class HexOrderParameter(PairCompute):
    R"""Calculates the :math:`k`-atic order parameter for each particle in the
    system.

    The :math:`k`-atic order parameter for a particle :math:`i` and its
    :math:`n` neighbors :math:`j` is given by:

    :math:`\psi_k \left( i \right) = \frac{1}{n}
    \sum_j^n e^{k i \phi_{ij}}`

    The parameter :math:`k` governs the symmetry of the order parameter while
    the parameter :math:`n` governs the number of neighbors of particle
    :math:`i` to average over. :math:`\phi_{ij}` is the angle between the
    vector :math:`r_{ij}` and :math:`\left( 1,0 \right)`.

    .. note::
        **2D:** :class:`freud.order.HexOrderParameter` properly handles 2D
        boxes. The points must be passed in as :code:`[x, y, 0]`. Failing to
        set z=0 will lead to undefined behavior.

    .. moduleauthor:: Eric Harper <harperic@umich.edu>

    Args:
        r_max (float):
            +/- r distance to search for neighbors.
        k (unsigned int, optional):
            Symmetry of order parameter. (Default value = :code:`6`).
        num_neighbors (unsigned int, optional):
            Number of neighbors. Uses :code:`k` if not provided or :code:`0`.
            (Default value = :code:`0`).

    Attributes:
        psi (:math:`\left(N_{particles} \right)` :class:`numpy.ndarray`):
            Order parameter.
        box (:class:`freud.box.Box`):
            Box used in the calculation.
        num_particles (unsigned int):
            Number of particles.
        K (unsigned int):
            Symmetry of the order parameter.
    """  # noqa: E501
    cdef freud._order.HexOrderParameter * thisptr
    cdef int num_neighbors
    cdef float r_max

    def __cinit__(self, r_max, k=int(6), num_neighbors=int(0)):
        self.thisptr = new freud._order.HexOrderParameter(k)
        self.r_max = r_max
        self.num_neighbors = (num_neighbors if num_neighbors else int(k))

    def __dealloc__(self):
        del self.thisptr

    @Compute._compute()
    def compute(self, box, points, nlist=None, query_args=None):
        R"""Calculates the correlation function and adds to the current
        histogram.

        Args:
            box (:class:`freud.box.Box`):
                Simulation box.
            points ((:math:`N_{particles}`, 3) :class:`numpy.ndarray`):
                Points to calculate the order parameter.
            nlist (:class:`freud.locality.NeighborList`, optional):
                Neighborlist to use to find bonds.
                (Default value = :code:`None`).
        """
<<<<<<< HEAD
        cdef freud.box.Box b = freud.common.convert_box(box)

        nq_nlist = freud.locality.make_nq_nlist(b, points, nlist)
        cdef freud.locality.NeighborQuery nq = nq_nlist[0]
        cdef freud.locality.NlistptrWrapper nlistptr = nq_nlist[1]

        cdef freud.locality._QueryArgs def_qargs = freud.locality._QueryArgs(
            mode="nearest", num_neighbors=self.num_neighbors, r_max=self.r_max,
            exclude_ii=True)

        self.thisptr.compute(nlistptr.get_ptr(),
                             nq.get_ptr(), dereference(def_qargs.thisptr))
=======
        cdef:
            freud.box.Box b
            freud.locality.NeighborQuery nq
            freud.locality.NlistptrWrapper nlistptr
            freud.locality._QueryArgs qargs
            const float[:, ::1] l_query_points
            unsigned int num_query_points

        b, nq, nlistptr, qargs, l_query_points, num_query_points = \
            self.preprocess_arguments(box, points, nlist=nlist,
                                      query_args=query_args)
        with nogil:
            self.thisptr.compute(nlistptr.get_ptr(),
                                 nq.get_ptr(), dereference(qargs.thisptr))
>>>>>>> 3b401aa3
        return self

    @property
    def default_query_args(self):
        return dict(mode="nearest", num_neighbors=self.num_neighbors,
                    r_max=self.r_max)

    @Compute._computed_property()
    def psi(self):
        cdef unsigned int n_particles = self.thisptr.getNP()
        cdef np.complex64_t[::1] psi = \
            <np.complex64_t[:n_particles]> self.thisptr.getOrder().get()
        return np.asarray(psi, dtype=np.complex64)

    @Compute._computed_property()
    def box(self):
        return freud.box.BoxFromCPP(<freud._box.Box> self.thisptr.getBox())

    @Compute._computed_property()
    def num_particles(self):
        cdef unsigned int np = self.thisptr.getNP()
        return np

    @property
    def K(self):
        cdef unsigned int k = self.thisptr.getK()
        return k

    def __repr__(self):
        return "freud.order.{cls}(r_max={r}, k={k}, num_neighbors={n})".format(
            cls=type(self).__name__, r=self.r_max, k=self.K,
            n=self.num_neighbors)


cdef class TransOrderParameter(PairCompute):
    R"""Compute the translational order parameter for each particle.

    .. moduleauthor:: Wenbo Shen <shenwb@umich.edu>

    Args:
        r_max (float):
            +/- r distance to search for neighbors.
        k (float, optional):
            Symmetry of order parameter. (Default value = :code:`6.0`).
        num_neighbors (unsigned int, optional):
            Number of neighbors. Uses :code:`k` if not provided or :code:`0`.
            (Default value = :code:`0`).

    Attributes:
        d_r (:math:`\left(N_{particles}\right)` :class:`numpy.ndarray`):
            Reference to the last computed translational order array.
        box (:class:`freud.box.Box`):
            Box used in the calculation.
        num_particles (unsigned int):
            Number of particles.
        K (float):
            Normalization value (d_r is divided by K).
    """  # noqa: E501
    cdef freud._order.TransOrderParameter * thisptr
    cdef num_neighbors
    cdef r_max

    def __cinit__(self, r_max, k=6.0, num_neighbors=0):
        self.thisptr = new freud._order.TransOrderParameter(k)
        self.r_max = r_max
        self.num_neighbors = (num_neighbors if num_neighbors > 0 else int(k))

    def __dealloc__(self):
        del self.thisptr

    @Compute._compute()
    def compute(self, box, points, nlist=None, query_args=None):
        R"""Calculates the local descriptors.

        Args:
            box (:class:`freud.box.Box`):
                Simulation box.
            points ((:math:`N_{particles}`, 3) :class:`numpy.ndarray`):
                Points to calculate the order parameter.
            nlist (:class:`freud.locality.NeighborList`, optional):
                Neighborlist to use to find bonds.
                (Default value = :code:`None`).
        """
        cdef:
            freud.box.Box b
            freud.locality.NeighborQuery nq
            freud.locality.NlistptrWrapper nlistptr
            freud.locality._QueryArgs qargs
            const float[:, ::1] l_query_points
            unsigned int num_query_points

        b, nq, nlistptr, qargs, l_query_points, num_query_points = \
            self.preprocess_arguments(box, points, nlist=nlist,
                                      query_args=query_args)

<<<<<<< HEAD
        self.thisptr.compute(nlistptr.get_ptr(),
                             nq.get_ptr(), dereference(def_qargs.thisptr))
=======
        with nogil:
            self.thisptr.compute(nlistptr.get_ptr(),
                                 nq.get_ptr(), dereference(qargs.thisptr))
>>>>>>> 3b401aa3
        return self

    @property
    def default_query_args(self):
        return dict(mode="nearest", num_neighbors=self.num_neighbors,
                    r_max=self.r_max)

    @Compute._computed_property()
    def d_r(self):
        cdef unsigned int n_particles = self.thisptr.getNP()
        cdef np.complex64_t[::1] d_r = \
            <np.complex64_t[:n_particles]> self.thisptr.getOrder().get()
        return np.asarray(d_r, dtype=np.complex64)

    @Compute._computed_property()
    def box(self):
        return freud.box.BoxFromCPP(<freud._box.Box> self.thisptr.getBox())

    @Compute._computed_property()
    def num_particles(self):
        cdef unsigned int np = self.thisptr.getNP()
        return np

    @property
    def K(self):
        cdef float k = self.thisptr.getK()
        return k

    def __repr__(self):
        return "freud.order.{cls}(r_max={r}, k={k}, num_neighbors={n})".format(
            cls=type(self).__name__, r=self.r_max, k=self.K,
            n=self.num_neighbors)


cdef class Steinhardt(PairCompute):
    R"""Compute the local Steinhardt [Steinhardt1983]_rotationally invariant
    :math:`Q_l` :math:`W_l` order parameter for a set of points.

    Implements the local rotationally invariant :math:`Q_l` or :math:`W_l` order
    parameter described by Steinhardt. For a particle i, we calculate the
    average order parameter by summing the spherical harmonics between particle
    :math:`i` and its neighbors :math:`j` in a local region:
    :math:`\overline{Q}_{lm}(i) = \frac{1}{N_b} \displaystyle\sum_{j=1}^{N_b}
    Y_{lm}(\theta(\vec{r}_{ij}), \phi(\vec{r}_{ij}))`. The particles included in
    the sum are determined by the r_max argument to the constructor.

    For :math:`Q_l`, this is then combined in a rotationally invariant fashion to
    remove local orientational order as follows:
    :math:`Q_l(i)=\sqrt{\frac{4\pi}{2l+1} \displaystyle\sum_{m=-l}^{l}
    |\overline{Q}_{lm}|^2 }`.

    For :math:`W_l`, it is then defined as a weighted average over the
    :math:`\overline{Q}_{lm}(i)` values using Wigner 3j symbols
    (Clebsch-Gordan coefficients). The resulting combination is rotationally
    (i.e. frame) invariant.

    The average argument in the constructor provides access to a variant
    of this parameter that performs a average over the first and second shell
    combined [Lechner2008]_. To compute this parameter, we perform a second
    averaging over the first neighbor shell of the particle to implicitly
    include information about the second neighbor shell. This averaging is
    performed by replacing the value :math:`\overline{Q}_{lm}(i)` in the
    original definition by the average value of :math:`\overline{Q}_{lm}(k)`
    over all the :math:`k` neighbors of particle :math:`i` as well as itself.

    The norm constructor argument provides normalized versions of the
    plain :math:`Q_l` or :math:`W_l` or normalized average if the
    average flag is set to true, where the normalization is performed by
    dividing by the average :math:`Q_{lm}` values over all particles.

    .. moduleauthor:: Xiyu Du <xiyudu@umich.edu>
    .. moduleauthor:: Vyas Ramasubramani <vramasub@umich.edu>
    .. moduleauthor:: Brandon Butler <butlerbr@umich.edu>
    .. moduleauthor:: Bradley Dice <bdice@bradleydice.com>

    Args:
        l (unsigned int):
            Spherical harmonic quantum number l. Must be a positive number.
        r_min (float):
            Can look at only the second shell or some arbitrary RDF region.
        r_max (float):
            Cutoff radius for the local order parameter. Values near the first
            minimum of the RDF are recommended.
        average (bool, optional):
            Determines whether to calculate the averaged Steinhardt order
            parameter. (Default value = :code:`False`)
        norm (bool, optional):
            Determines whether to calculate the normalized Steinhardt order
            parameter. (Default value = :code:`False`)
        Wl (bool, optional):
            Determines whether to use the :math:`W_l` version of the Steinhardt
            order parameter. (Default value = :code:`False`)
        weighted (bool, optional):
            Determines whether to use neighbor weights in the computation of
            spherical harmonics over neighbors. If enabled and used with a
            Voronoi neighbor list, this results in the Minkowski Structure
            Metrics :math:`Q'_l`. (Default value = :code:`False`)
        num_neighbors (int, optional):
            If set to a non-zero positive integer, limit the calculation of the
            Steinhardt order parameter to :code:`num_neighbors` neighbors.
            (Default value = :code:`0`)


    Attributes:
        num_particles (unsigned int):
            Number of particles.
        order (:math:`\left(N_{particles}\right)` :class:`numpy.ndarray`):
            The last computed selected variant of the Steinhardt order
            parameter for each particle (filled with NaN for particles with no
            neighbors).
        norm (float or complex):
            Stores the system wide normalization of the :math:`Ql` or :math:`Wl`
            order parameter.
    """  # noqa: E501
    cdef freud._order.Steinhardt * stptr
    cdef r_max
    cdef sph_l
    cdef r_min
    cdef num_neighbors

    def __cinit__(self, r_max, l, r_min=0, average=False, Wl=False,
                  weighted=False, num_neighbors=0):
        if type(self) is Steinhardt:
            self.r_max = r_max
            self.sph_l = l
            self.r_min = r_min
            self.num_neighbors = num_neighbors
            self.stptr = new freud._order.Steinhardt(
                r_max, l, r_min,
                average, Wl, weighted)

    def __dealloc__(self):
        if type(self) is Steinhardt:
            del self.stptr
            self.stptr = NULL

    @property
    def average(self):
        return self.stptr.isAverage()

    @property
    def Wl(self):
        return self.stptr.isWl()

    @property
    def weighted(self):
        return self.stptr.isWeighted()

    @Compute._computed_property()
    def num_particles(self):
        cdef unsigned int np = self.stptr.getNP()
        return np

    @Compute._computed_property()
    def norm(self):
        return self.stptr.getNorm()

    @Compute._computed_property()
    def order(self):
        cdef unsigned int n_particles = self.stptr.getNP()
        cdef const float[::1] op = \
            <float[:n_particles]> self.stptr.getOrder().get()
        return np.asarray(op)

    @Compute._computed_property()
    def Ql(self):
        cdef unsigned int n_particles = self.stptr.getNP()
        cdef const float[::1] op = \
            <float[:n_particles]> self.stptr.getQl().get()
        return np.asarray(op)

    @Compute._compute()
    def compute(self, box, points, nlist=None, query_args=None):
        R"""Compute the order parameter.

        Args:
            box (:class:`freud.box.Box`):
                Simulation box.
            points ((:math:`N_{particles}`, 3) :class:`numpy.ndarray`):
                Points to calculate the order parameter.
            nlist (:class:`freud.locality.NeighborList`, optional):
                Neighborlist to use to find bonds.
                (Default value = :code:`None`).
        """
        cdef:
            freud.box.Box b
            freud.locality.NeighborQuery nq
            freud.locality.NlistptrWrapper nlistptr
            freud.locality._QueryArgs qargs
            const float[:, ::1] l_query_points
            unsigned int num_query_points

        b, nq, nlistptr, qargs, l_query_points, num_query_points = \
            self.preprocess_arguments(box, points, nlist=nlist,
                                      query_args=query_args)

        self.stptr.compute(nlistptr.get_ptr(),
                           nq.get_ptr(),
                           dereference(qargs.thisptr))
        return self

    @property
    def default_query_args(self):
        if self.num_neighbors > 0:
            return dict(mode="nearest", num_neighbors=self.num_neighbors,
                        r_max=self.r_max)
        else:
            return dict(mode="ball", r_max=self.r_max)

    def __repr__(self):
        return ("freud.order.{cls}(r_max={r_max}, l={sph_l}, "
                "r_min={r_min}, average={average}, Wl={Wl}, "
                "weighted={weighted}, num_neighbors={num_neighbors})").format(
                    cls=type(self).__name__,
                    r_max=self.r_max,
                    sph_l=self.sph_l,
                    r_min=self.r_min,
                    average=self.average,
                    Wl=self.Wl,
                    weighted=self.weighted,
                    num_neighbors=self.num_neighbors)

    @Compute._computed_method()
    def plot(self, ax=None):
        """Plot order parameter distribution.

        Args:
            ax (:class:`matplotlib.axes.Axes`, optional): Axis to plot on. If
                :code:`None`, make a new figure and axis.
                (Default value = :code:`None`)

        Returns:
            (:class:`matplotlib.axes.Axes`): Axis with the plot.
        """
        import freud.plot
        xlabel = r"${mode_letter}{prime}_{{{sph_l}{average}}}$".format(
            mode_letter='w' if self.Wl else 'q',
            prime='\'' if self.weighted else '',
            sph_l=self.sph_l,
            average=',ave' if self.average else '')

        return freud.plot.histogram_plot(
            self.order,
            title="Steinhardt Order Parameter " + xlabel,
            xlabel=xlabel,
            ylabel=r"Number of particles",
            ax=ax)

    def _repr_png_(self):
        import freud.plot
        try:
            return freud.plot.ax_to_bytes(self.plot())
        except AttributeError:
            return None


cdef class SolLiq(Compute):
    R"""Uses dot products of :math:`Q_{lm}` between particles for clustering.

    .. moduleauthor:: Richmond Newman <newmanrs@umich.edu>

    Args:
        box (:class:`freud.box.Box`):
            Simulation box.
        r_max (float):
            Cutoff radius for the local order parameter. Values near first
            minimum of the RDF are recommended.
        Qthreshold (float):
            Value of dot product threshold when evaluating
            :math:`Q_{lm}^*(i) Q_{lm}(j)` to determine if a neighbor pair is a
            solid-like bond. (For :math:`l=6`, 0.7 generally good for FCC or
            BCC structures).
        Sthreshold (unsigned int):
            Minimum required number of adjacent solid-link bonds for a particle
            to be considered solid-like for clustering. (For :math:`l=6`, 6-8
            is generally good for FCC or BCC structures).
        l (unsigned int):
            Choose spherical harmonic :math:`Q_l`. Must be positive and even.

    Attributes:
        box (:class:`freud.box.Box`):
            Box used in the calculation.
        largest_cluster_size (unsigned int):
            The largest cluster size. Must call a compute method first.
        cluster_sizes (unsigned int):
            The sizes of all clusters.
        largest_cluster_size (unsigned int):
            The largest cluster size. Must call a compute method first.
        Ql_mi (:math:`\left(N_{particles}\right)` :class:`numpy.ndarray`):
            The last computed :math:`Q_{lmi}` for each particle.
        clusters (:math:`\left(N_{particles}\right)` :class:`numpy.ndarray`):
            The last computed set of solid-like cluster indices for each
            particle.
        num_connections (:math:`\left(N_{particles}\right)` :class:`numpy.ndarray`):
            The number of connections per particle.
        Ql_dot_ij (:math:`\left(N_{particles}\right)` :class:`numpy.ndarray`):
            Reference to the qldot_ij values.
        num_particles (unsigned int):
            Number of particles.

    .. todo:: move box to compute, this is old API
    """  # noqa: E501
    cdef freud._order.SolLiq * thisptr
    cdef freud.box.Box m_box
    cdef r_max
    cdef Qthreshold
    cdef Sthreshold
    cdef sph_l

    def __cinit__(self, box, r_max, Qthreshold,
                  Sthreshold, l, *args, **kwargs):
        cdef freud.box.Box b = freud.common.convert_box(box)
        if type(self) is SolLiq:
            self.thisptr = new freud._order.SolLiq(
                dereference(b.thisptr), r_max, Qthreshold, Sthreshold, l)
            self.m_box = b
            self.r_max = r_max
            self.Qthreshold = Qthreshold
            self.Sthreshold = Sthreshold
            self.sph_l = l

    def __dealloc__(self):
        del self.thisptr
        self.thisptr = NULL

    @Compute._compute()
    def compute(self, points, nlist=None):
        R"""Compute the solid-liquid order parameter.

        Args:
            points ((:math:`N_{particles}`, 3) :class:`numpy.ndarray`):
                Points to calculate the order parameter.
            nlist (:class:`freud.locality.NeighborList`, optional):
                Neighborlist to use to find bonds.
                (Default value = :code:`None`).
        """
        points = freud.common.convert_array(points, shape=(None, 3))

        cdef const float[:, ::1] l_points = points
        cdef unsigned int nP = l_points.shape[0]

        defaulted_nlist = freud.locality.make_default_nlist(
            self.m_box, points, points, self.r_max, nlist, True)
        cdef freud.locality.NeighborList nlist_ = defaulted_nlist[0]

        self.thisptr.compute(nlist_.get_ptr(),
                             <vec3[float]*> &l_points[0, 0], nP)
        return self

    @Compute._compute()
    def computeSolLiqVariant(self, points, nlist=None):
        R"""Compute a variant of the solid-liquid order parameter.

        This variant method places a minimum threshold on the number
        of solid-like bonds a particle must have to be considered solid-like
        for clustering purposes.

        Args:
            points ((:math:`N_{particles}`, 3) :class:`numpy.ndarray`):
                Points to calculate the order parameter.
            nlist (:class:`freud.locality.NeighborList`, optional):
                Neighborlist to use to find bonds.
                (Default value = :code:`None`).
        """
        points = freud.common.convert_array(points, shape=(None, 3))

        cdef const float[:, ::1] l_points = points
        cdef unsigned int nP = l_points.shape[0]

        defaulted_nlist = freud.locality.make_default_nlist(
            self.m_box, points, points, self.r_max, nlist, True)
        cdef freud.locality.NeighborList nlist_ = defaulted_nlist[0]

        self.thisptr.computeSolLiqVariant(
            nlist_.get_ptr(), <vec3[float]*> &l_points[0, 0], nP)
        return self

    @Compute._compute()
    def computeSolLiqNoNorm(self, points, nlist=None):
        R"""Compute the solid-liquid order parameter without normalizing the dot
        product.

        Args:
            points ((:math:`N_{particles}`, 3) :class:`numpy.ndarray`):
                Points to calculate the order parameter.
            nlist (:class:`freud.locality.NeighborList`, optional):
                Neighborlist to use to find bonds.
                (Default value = :code:`None`).
        """
        points = freud.common.convert_array(points, shape=(None, 3))

        cdef const float[:, ::1] l_points = points
        cdef unsigned int nP = l_points.shape[0]

        defaulted_nlist = freud.locality.make_default_nlist(
            self.m_box, points, points, self.r_max, nlist, True)
        cdef freud.locality.NeighborList nlist_ = defaulted_nlist[0]

        self.thisptr.computeSolLiqNoNorm(
            nlist_.get_ptr(), <vec3[float]*> &l_points[0, 0], nP)
        return self

    @property
    def box(self):
        return freud.box.BoxFromCPP(<freud._box.Box> self.thisptr.getBox())

    @box.setter
    def box(self, value):
        cdef freud.box.Box b = freud.common.convert_box(value)
        self.thisptr.setBox(dereference(b.thisptr))

    @Compute._computed_property()
    def largest_cluster_size(self):
        cdef unsigned int clusterSize = self.thisptr.getLargestClusterSize()
        return clusterSize

    @Compute._computed_property()
    def cluster_sizes(self):
        cdef unsigned int n_clusters = self.thisptr.getNumClusters()
        cdef const unsigned int[::1] cluster_sizes = \
            <unsigned int[:n_clusters]> self.thisptr.getClusterSizes().data()
        return np.asarray(cluster_sizes, dtype=np.uint32)

    @Compute._computed_property()
    def Ql_mi(self):
        cdef unsigned int n_particles = self.thisptr.getNP()
        cdef np.complex64_t[::1] Ql_mi = \
            <np.complex64_t[:n_particles]> self.thisptr.getQlmi().get()
        return np.asarray(Ql_mi, dtype=np.complex64)

    @Compute._computed_property()
    def clusters(self):
        cdef unsigned int n_particles = self.thisptr.getNP()
        cdef const unsigned int[::1] clusters = \
            <unsigned int[:n_particles]> self.thisptr.getClusters().get()
        return np.asarray(clusters, dtype=np.uint32)

    @Compute._computed_property()
    def num_connections(self):
        cdef unsigned int n_particles = self.thisptr.getNP()
        cdef const unsigned int[::1] num_connections = \
            <unsigned int[:n_particles]> \
            self.thisptr.getNumberOfConnections().get()
        return np.asarray(num_connections, dtype=np.uint32)

    @Compute._computed_property()
    def Ql_dot_ij(self):
        cdef unsigned int n_clusters = self.thisptr.getNumClusters()
        cdef np.complex64_t[::1] Ql_dot_ij = \
            <np.complex64_t[:n_clusters]> self.thisptr.getQldot_ij().data()
        return np.asarray(Ql_dot_ij, dtype=np.complex64)

    @Compute._computed_property()
    def num_particles(self):
        cdef unsigned int np = self.thisptr.getNP()
        return np

    def __repr__(self):
        return ("freud.order.{cls}(box={box}, r_max={r_max}, "
                "Qthreshold={Qthreshold}, Sthreshold={Sthreshold}, "
                "l={sph_l})").format(cls=type(self).__name__,
                                     box=self.m_box,
                                     r_max=self.r_max,
                                     Qthreshold=self.Qthreshold,
                                     Sthreshold=self.Sthreshold,
                                     sph_l=self.sph_l)


cdef class SolLiqNear(SolLiq):
    R"""A variant of the :class:`~SolLiq` class that performs its average over nearest neighbor particles as determined by an instance of :class:`freud.locality.NeighborList`. The number of included neighbors is determined by the num_neighbors parameter to the constructor.

    .. moduleauthor:: Richmond Newman <newmanrs@umich.edu>

    Args:
        box (:class:`freud.box.Box`):
            Simulation box.
        r_max (float):
            Cutoff radius for the local order parameter. Values near the first
            minimum of the RDF are recommended.
        Qthreshold (float):
            Value of dot product threshold when evaluating
            :math:`Q_{lm}^*(i) Q_{lm}(j)` to determine if a neighbor pair is a
            solid-like bond. (For :math:`l=6`, 0.7 generally good for FCC or
            BCC structures).
        Sthreshold (unsigned int):
            Minimum required number of adjacent solid-link bonds for a particle
            to be considered solid-like for clustering. (For :math:`l=6`, 6-8
            is generally good for FCC or BCC structures).
        l (unsigned int):
            Choose spherical harmonic :math:`Q_l`. Must be positive and even.
        num_neighbors (unsigned int, optional):
            Number of nearest neighbors. Must be a positive number.
            (Default value = :code:`12`).

    Attributes:
        box (:class:`freud.box.Box`):
            Box used in the calculation.
        largest_cluster_size (unsigned int):
            The largest cluster size. Must call a compute method first.
        cluster_sizes (unsigned int):
            The sizes of all clusters.
        largest_cluster_size (unsigned int):
            The largest cluster size. Must call a compute method first.
        Ql_mi (:math:`\left(N_{particles}\right)` :class:`numpy.ndarray`):
            The last computed :math:`Q_{lmi}` for each particle.
        clusters (:math:`\left(N_{particles}\right)` :class:`numpy.ndarray`):
            The last computed set of solid-like cluster indices for each
            particle.
        num_connections (:math:`\left(N_{particles}\right)` :class:`numpy.ndarray`):
            The number of connections per particle.
        Ql_dot_ij (:math:`\left(N_{particles}\right)` :class:`numpy.ndarray`):
            Reference to the qldot_ij values.
        num_particles (unsigned int):
            Number of particles.

    .. todo:: move box to compute, this is old API
    """  # noqa: E501
    cdef num_neighbors

    def __cinit__(self, box, r_max, Qthreshold, Sthreshold,
                  l, num_neighbors=12):
        cdef freud.box.Box b = freud.common.convert_box(box)
        if type(self) is SolLiqNear:
            self.thisptr = new freud._order.SolLiq(
                dereference(b.thisptr), r_max, Qthreshold, Sthreshold, l)
            self.m_box = b
            self.r_max = r_max
            self.Qthreshold = Qthreshold
            self.Sthreshold = Sthreshold
            self.sph_l = l
            self.num_neighbors = num_neighbors

    def __dealloc__(self):
        del self.thisptr
        self.thisptr = NULL

    @Compute._compute()
    def compute(self, points, nlist=None):
        R"""Compute the local rotationally invariant :math:`Q_l` order
        parameter.

        Args:
            points ((:math:`N_{particles}`, 3) :class:`numpy.ndarray`):
                Points to calculate the order parameter.
            nlist (:class:`freud.locality.NeighborList`, optional):
                Neighborlist to use to find bonds.
                (Default value = :code:`None`).
        """
        defaulted_nlist = freud.locality.make_default_nlist_nn(
            self.m_box, points, points,
            self.num_neighbors, nlist, True, self.r_max)
        cdef freud.locality.NeighborList nlist_ = defaulted_nlist[0]
        return SolLiq.compute(self, points, nlist_)

    @Compute._compute()
    def computeSolLiqVariant(self, points, nlist=None):
        R"""Compute the local rotationally invariant :math:`Q_l` order
        parameter.

        Args:
            points ((:math:`N_{particles}`, 3) :class:`numpy.ndarray`):
                Points to calculate the order parameter.
            nlist (:class:`freud.locality.NeighborList`, optional):
                Neighborlist to use to find bonds.
                (Default value = :code:`None`).
        """
        defaulted_nlist = freud.locality.make_default_nlist_nn(
            self.m_box, points, points,
            self.num_neighbors, nlist, True, self.r_max)
        cdef freud.locality.NeighborList nlist_ = defaulted_nlist[0]
        return SolLiq.computeSolLiqVariant(self, points, nlist_)

    @Compute._compute()
    def computeSolLiqNoNorm(self, points, nlist=None):
        R"""Compute the local rotationally invariant :math:`Q_l` order
        parameter.

        Args:
            points ((:math:`N_{particles}`, 3) :class:`numpy.ndarray`):
                Points to calculate the order parameter.
            nlist (:class:`freud.locality.NeighborList`, optional):
                Neighborlist to use to find bonds.
                (Default value = :code:`None`).
        """
        defaulted_nlist = freud.locality.make_default_nlist_nn(
            self.m_box, points, points,
            self.num_neighbors, nlist, True, self.r_max)
        cdef freud.locality.NeighborList nlist_ = defaulted_nlist[0]
        return SolLiq.computeSolLiqNoNorm(self, points, nlist_)

    def __repr__(self):
        return ("freud.order.{cls}(box={box}, r_max={r_max}, "
                "Qthreshold={Qthreshold}, Sthreshold={Sthreshold}, "
                "l={sph_l}, "
                "num_neighbors={n})").format(cls=type(self).__name__,
                                             box=self.m_box,
                                             r_max=self.r_max,
                                             Qthreshold=self.Qthreshold,
                                             Sthreshold=self.Sthreshold,
                                             sph_l=self.sph_l,
                                             n=self.num_neighbors)


cdef class RotationalAutocorrelation(Compute):
    """Calculates a measure of total rotational autocorrelation based on
    hyperspherical harmonics as laid out in "Design rules for engineering
    colloidal plastic crystals of hard polyhedra - phase behavior and
    directional entropic forces" by Karas et al. (currently in preparation).
    The output is not a correlation function, but rather a scalar value that
    measures total system orientational correlation with an initial state. As
    such, the output can be treated as an order parameter measuring degrees of
    rotational (de)correlation. For analysis of a trajectory, the compute call
    needs to be done at each trajectory frame.

    .. moduleauthor:: Andrew Karas <askaras@umich.edu>
    .. moduleauthor:: Vyas Ramasubramani <vramasub@umich.edu>

    Args:
        l (int):
            Order of the hyperspherical harmonic. Must be a positive, even
            integer.

    Attributes:
        num_orientations (unsigned int):
            The number of orientations used in computing the last set.
        azimuthal (int):
            The azimuthal quantum number, which defines the order of the
            hyperspherical harmonic. Must be a positive, even integer.
        ra_array ((:math:`N_{orientations}`) :class:`numpy.ndarray`):
            The per-orientation array of rotational autocorrelation values
            calculated by the last call to compute.
        autocorrelation (float):
            The autocorrelation computed in the last call to compute.
    """
    cdef freud._order.RotationalAutocorrelation * thisptr
    cdef unsigned int l

    def __cinit__(self, l):
        if l % 2 or l < 0:
            raise ValueError(
                "The quantum number must be a positive, even integer.")
        self.l = l  # noqa
        self.thisptr = new freud._order.RotationalAutocorrelation(
            self.l)

    def __dealloc__(self):
        del self.thisptr

    @Compute._compute()
    def compute(self, ref_orientations, orientations):
        """Calculates the rotational autocorrelation function for a single frame.

        Args:
            ref_orientations ((:math:`N_{orientations}`, 4) :class:`numpy.ndarray`):
                Reference orientations for the initial frame.
            orientations ((:math:`N_{orientations}`, 4) :class:`numpy.ndarray`):
                Orientations for the frame of interest.
        """  # noqa
        ref_orientations = freud.common.convert_array(
            ref_orientations, shape=(None, 4))
        orientations = freud.common.convert_array(
            orientations, shape=ref_orientations.shape)

        cdef const float[:, ::1] l_ref_orientations = ref_orientations
        cdef const float[:, ::1] l_orientations = orientations
        cdef unsigned int nP = orientations.shape[0]

        self.thisptr.compute(
            <quat[float]*> &l_ref_orientations[0, 0],
            <quat[float]*> &l_orientations[0, 0],
            nP)
        return self

    @Compute._computed_property()
    def autocorrelation(self):
        cdef float Ft = self.thisptr.getRotationalAutocorrelation()
        return Ft

    @Compute._computed_property()
    def ra_array(self):
        cdef unsigned int num_orientations = self.thisptr.getN()
        cdef np.complex64_t[::1] result = \
            <np.complex64_t[:num_orientations]> self.thisptr.getRAArray().get()
        return np.asarray(result, dtype=np.complex64)

    @Compute._computed_property()
    def num_orientations(self):
        cdef unsigned int num = self.thisptr.getN()
        return num

    @property
    def azimuthal(self):
        cdef unsigned int azimuthal = self.thisptr.getL()
        return azimuthal

    def __repr__(self):
        return "freud.order.{cls}(l={sph_l})".format(cls=type(self).__name__,
                                                     sph_l=self.l)<|MERGE_RESOLUTION|>--- conflicted
+++ resolved
@@ -352,20 +352,6 @@
                 Neighborlist to use to find bonds.
                 (Default value = :code:`None`).
         """
-<<<<<<< HEAD
-        cdef freud.box.Box b = freud.common.convert_box(box)
-
-        nq_nlist = freud.locality.make_nq_nlist(b, points, nlist)
-        cdef freud.locality.NeighborQuery nq = nq_nlist[0]
-        cdef freud.locality.NlistptrWrapper nlistptr = nq_nlist[1]
-
-        cdef freud.locality._QueryArgs def_qargs = freud.locality._QueryArgs(
-            mode="nearest", num_neighbors=self.num_neighbors, r_max=self.r_max,
-            exclude_ii=True)
-
-        self.thisptr.compute(nlistptr.get_ptr(),
-                             nq.get_ptr(), dereference(def_qargs.thisptr))
-=======
         cdef:
             freud.box.Box b
             freud.locality.NeighborQuery nq
@@ -377,10 +363,8 @@
         b, nq, nlistptr, qargs, l_query_points, num_query_points = \
             self.preprocess_arguments(box, points, nlist=nlist,
                                       query_args=query_args)
-        with nogil:
-            self.thisptr.compute(nlistptr.get_ptr(),
-                                 nq.get_ptr(), dereference(qargs.thisptr))
->>>>>>> 3b401aa3
+        self.thisptr.compute(nlistptr.get_ptr(),
+                             nq.get_ptr(), dereference(qargs.thisptr))
         return self
 
     @property
@@ -476,14 +460,8 @@
             self.preprocess_arguments(box, points, nlist=nlist,
                                       query_args=query_args)
 
-<<<<<<< HEAD
         self.thisptr.compute(nlistptr.get_ptr(),
-                             nq.get_ptr(), dereference(def_qargs.thisptr))
-=======
-        with nogil:
-            self.thisptr.compute(nlistptr.get_ptr(),
-                                 nq.get_ptr(), dereference(qargs.thisptr))
->>>>>>> 3b401aa3
+                             nq.get_ptr(), dereference(qargs.thisptr))
         return self
 
     @property
