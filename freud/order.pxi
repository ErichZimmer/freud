# Copyright (c) 2010-2018 The Regents of the University of Michigan
# This file is part of the freud project, released under the BSD 3-Clause License.

import numpy as np
import time
from freud.util._VectorMath cimport vec3
from freud.util._VectorMath cimport quat
from freud.util._Boost cimport shared_array
from libcpp.complex cimport complex
from libcpp.vector cimport vector
from libcpp.map cimport map
from libcpp.pair cimport pair
cimport freud._box as _box
cimport freud._order as order
cimport numpy as np

# numpy must be initialized. When using numpy from C or Cython you must
# _always_ do that, or you will have segfaults
np.import_array()

cdef class BondOrder:
    """Compute the bond order diagram for the system of particles.

    Available Modes of Calculation:
    * If mode=bod (Bond Order Diagram): Create the 2D histogram containing the
    number of bonds formed through the surface of a unit sphere based on the
    azimuthal (Theta) and polar (Phi) angles. This is the default.

    * If mode=lbod (Local Bond Order Diagram): Create the 2D histogram
        containing the number of bonds formed, rotated into the local
        orientation of the central particle, through the surface of a unit
        sphere based on the azimuthal :math:`\\left( \\theta \\right)` and
        polar :math:`\\left( \\phi \\right)` angles.

    * If mode=obcd (Orientation Bond Correlation Diagram): Create the 2D
        histogram containing the number of bonds formed, rotated by the
        rotation that takes the orientation of neighboring particle j to the
        orientation of each particle i, through the surface of a unit sphere
        based on the azimuthal :math:`\\left( \\theta \\right)` and polar
        :math:`\\left( \\phi \\right)` angles.

    * If mode=oocd (Orientation Orientation Correlation Diagram): Create the 2D
        histogram containing the directors of neighboring particles
        (:math:`\\hat{z}` rotated by their quaternion), rotated into the local
        orientation of the central particle, through the surface of a unit
        sphere based on the azimuthal :math:`\\left( \\theta \\right)` and
        polar :math:`\\left( \\phi \\right)` angles.

    .. moduleauthor:: Erin Teich <erteich@umich.edu>

    :param r_max: distance over which to calculate
    :param k: order parameter i. to be removed
    :param n: number of neighbors to find
    :param n_bins_t: number of theta bins
    :param n_bins_p: number of phi bins
    :type r_max: float
    :type k: unsigned int
    :type n: unsigned int
    :type n_bins_t: unsigned int
    :type n_bins_p: unsigned int

    .. todo:: remove k, it is not used as such
    """
    cdef order.BondOrder * thisptr
    cdef num_neigh
    cdef rmax

    def __cinit__(self, float rmax, float k, unsigned int n,
                  unsigned int n_bins_t, unsigned int n_bins_p):
        self.thisptr = new order.BondOrder(rmax, k, n, n_bins_t, n_bins_p)
        self.rmax = rmax
        self.num_neigh = n

    def __dealloc__(self):
        del self.thisptr

    def accumulate(self, box, ref_points, ref_orientations, points,
                   orientations, str mode="bod", nlist=None):
        """
        Calculates the correlation function and adds to the current histogram.

        :param box: simulation box
        :param ref_points: reference points to calculate the local density
        :param ref_orientations: orientations to use in computation
        :param points: points to calculate the local density
        :param orientations: orientations to use in computation
        :param mode: mode to calc bond order. "bod", "lbod", "obcd", and "oocd"
        :param nlist: :py:class:`freud.locality.NeighborList` object to use to
                        find bonds
        :type box: :py:class:`freud.box.Box`
        :type ref_points: :class:`numpy.ndarray`,
                            shape=(:math:`N_{particles}`, 3),
                            dtype= :class:`numpy.float32`
        :type ref_orientations: :class:`numpy.ndarray`,
                                shape=(:math:`N_{particles}`, 4),
                                dtype= :class:`numpy.float32`
        :type points: :class:`numpy.ndarray`,
                        shape=(:math:`N_{particles}`, 3),
                        dtype= :class:`numpy.float32`
        :type orientations: :class:`numpy.ndarray`,
                            shape=(:math:`N_{particles}`, 4),
                            dtype= :class:`numpy.float32`
        :type mode: str
        :type nlist: :py:class:`freud.locality.NeighborList`
        """
        ref_points = freud.common.convert_array(
                ref_points, 2, dtype=np.float32, contiguous=True,
                dim_message="ref_points must be a 2 dimensional array")
        if ref_points.shape[1] != 3:
            raise TypeError('ref_points should be an Nx3 array')

        points = freud.common.convert_array(
                points, 2, dtype=np.float32, contiguous=True,
                dim_message="points must be a 2 dimensional array")
        if points.shape[1] != 3:
            raise TypeError('points should be an Nx3 array')

        ref_orientations = freud.common.convert_array(
                ref_orientations, 2, dtype=np.float32, contiguous=True,
                dim_message="ref_orientations must be a 2 dimensional array")
        if ref_orientations.shape[1] != 4:
            raise TypeError('ref_orientations should be an Nx4 array')

        orientations = freud.common.convert_array(
                orientations, 2, dtype=np.float32, contiguous=True,
                dim_message="orientations must be a 2 dimensional array")
        if orientations.shape[1] != 4:
            raise TypeError('orientations should be an Nx4 array')

        cdef unsigned int index = 0
        if mode == "bod":
            index = 0
        elif mode == "lbod":
            index = 1
        elif mode == "obcd":
            index = 2
        elif mode == "oocd":
            index = 3
        else:
            raise RuntimeError(
                ('Unknown BOD mode: {}. Options are:'
                    'bod, lbod, obcd, oocd.').format(mode))

        defaulted_nlist = make_default_nlist_nn(
            box, ref_points, points, self.num_neigh, nlist, None, self.rmax)
        cdef NeighborList nlist_ = defaulted_nlist[0]
        cdef locality.NeighborList * nlist_ptr = nlist_.get_ptr()

        cdef np.ndarray[float, ndim = 2] l_ref_points = ref_points
        cdef np.ndarray[float, ndim = 2] l_points = points
        cdef np.ndarray[float, ndim = 2] l_ref_orientations = ref_orientations
        cdef np.ndarray[float, ndim = 2] l_orientations = orientations
        cdef unsigned int n_ref = <unsigned int > ref_points.shape[0]
        cdef unsigned int n_p = <unsigned int > points.shape[0]
        cdef _box.Box l_box = _box.Box(
                box.getLx(), box.getLy(), box.getLz(), box.getTiltFactorXY(),
                box.getTiltFactorXZ(), box.getTiltFactorYZ(), box.is2D())
        with nogil:
            self.thisptr.accumulate(
                    l_box, nlist_ptr,
                    < vec3[float]*>l_ref_points.data,
                    < quat[float]*>l_ref_orientations.data,
                    n_ref,
                    < vec3[float]*>l_points.data,
                    < quat[float]*>l_orientations.data,
                    n_p,
                    index)
        return self

    @property
    def bond_order(self):
<<<<<<< HEAD
        """Bond order
=======
        """
        :return: bond order
        :rtype: :class:`numpy.ndarray`,
                shape= :math:`\\left(N_{\\phi}, N_{\\theta} \\right)`,
                dtype= :class:`numpy.float32`
>>>>>>> abba7e95
        """
        return self.getBondOrder()

    def getBondOrder(self):
        """Get the bond order
        :return: bond order
        :rtype: :class:`numpy.ndarray`,
                shape= :math:`\\left(N_{\\phi}, N_{\\theta} \\right)`,
                dtype= :class:`numpy.float32`
        """
        cdef float * bod = self.thisptr.getBondOrder().get()
        cdef np.npy_intp nbins[2]
        nbins[0] = <np.npy_intp > self.thisptr.getNBinsPhi()
        nbins[1] = <np.npy_intp > self.thisptr.getNBinsTheta()
        cdef np.ndarray[float, ndim= 2] result = np.PyArray_SimpleNewFromData(
                2, nbins, np.NPY_FLOAT32, < void*>bod)
        return result

    @property
    def box(self):
        """Box used in the calculation
        """
        return self.getBox()

    def getBox(self):
        """
        Get the box used in the calculation

        :return: freud Box
        :rtype: :py:class:`freud.box.Box`
        """
        return BoxFromCPP(< box.Box > self.thisptr.getBox())

    def resetBondOrder(self):
        """
        resets the values of the bond order in memory
        """
        self.thisptr.resetBondOrder()

    def compute(self, box, ref_points, ref_orientations, points, orientations,
                mode="bod", nlist=None):
        """
        Calculates the bond order histogram. Will overwrite the current
        histogram.

        :param box: simulation box
        :param ref_points: reference points to calculate the local density
        :param ref_orientations: orientations to use in computation
        :param points: points to calculate the local density
        :param orientations: orientations to use in computation
        :param mode: mode to calc bond order. "bod", "lbod", "obcd", and "oocd"
        :param nlist: :py:class:`freud.locality.NeighborList` object to use to
                        find bonds
        :type box: :py:class:`freud.box.Box`
        :type ref_points: :class:`numpy.ndarray`,
                            shape= :math:`\\left(N_{particles}, 3 \\right)`,
                            dtype= :class:`numpy.float32`
        :type ref_orientations: :class:`numpy.ndarray`,
                                shape= :math:`\\left(N_{particles}, 4\\right)`,
                                dtype= :class:`numpy.float32`
        :type points: :class:`numpy.ndarray`,
                        shape= :math:`\\left(N_{particles}, 3 \\right)`,
                        dtype= :class:`numpy.float32`
        :type orientations: :class:`numpy.ndarray`,
                            shape= :math:`\\left(N_{particles}, 4 \\right)`,
                            dtype= :class:`numpy.float32`
        :type mode: str
        :type nlist: :py:class:`freud.locality.NeighborList`
        """
        self.thisptr.resetBondOrder()
        self.accumulate(box, ref_points, ref_orientations,
                        points, orientations, mode, nlist)
        return self

    def reduceBondOrder(self):
        """
        Reduces the histogram in the values over N processors to a single
        histogram. This is called automatically by
        :py:meth:`freud.order.BondOrder.getBondOrder()`.
        """
        self.thisptr.reduceBondOrder()

    def getTheta(self):
        """
        :return: values of bin centers for Theta
        :rtype: :class:`numpy.ndarray`,
                shape= :math:`\\left(N_{\\theta} \\right)`,
                dtype= :class:`numpy.float32`
        """
        cdef float * theta = self.thisptr.getTheta().get()
        cdef np.npy_intp nbins[1]
        nbins[0] = <np.npy_intp > self.thisptr.getNBinsTheta()
        cdef np.ndarray[np.float32_t, ndim= 1
                        ] result = np.PyArray_SimpleNewFromData(
                                1, nbins, np.NPY_FLOAT32, < void*>theta)
        return result

    def getPhi(self):
        """
        :return: values of bin centers for Phi
        :rtype: :class:`numpy.ndarray`,
                shape= :math:`\\left(N_{\\phi} \\right)`,
                dtype= :class:`numpy.float32`
        """
        cdef float * phi = self.thisptr.getPhi().get()
        cdef np.npy_intp nbins[1]
        nbins[0] = <np.npy_intp > self.thisptr.getNBinsPhi()
        cdef np.ndarray[np.float32_t, ndim= 1
                        ] result = np.PyArray_SimpleNewFromData(
                                1, nbins, np.NPY_FLOAT32, < void*>phi)
        return result

    def getNBinsTheta(self):
        """
        Get the number of bins in the Theta-dimension of histogram

        :return: :math:`N_{\\theta}`
        :rtype: unsigned int
        """
        cdef unsigned int nt = self.thisptr.getNBinsTheta()
        return nt

    def getNBinsPhi(self):
        """
        Get the number of bins in the Phi-dimension of histogram

        :return: :math:`N_{\\phi}`
        :rtype: unsigned int
        """
        cdef unsigned int np = self.thisptr.getNBinsPhi()
        return np

cdef class CubaticOrderParameter:
    """Compute the Cubatic Order Parameter [Cit1]_ for a system of particles
    using simulated annealing instead of Newton-Raphson root finding.

    .. moduleauthor:: Eric Harper <harperic@umich.edu>

    :param t_initial: Starting temperature
    :param t_final: Final temperature
    :param scale: Scaling factor to reduce temperature
    :param n_replicates: Number of replicate simulated annealing runs
    :param seed: random seed to use in calculations. If None, system time used
    :type t_initial: float
    :type t_final: float
    :type scale: float
    :type n_replicates: unsigned int
    :type seed: unsigned int

    """
    cdef order.CubaticOrderParameter * thisptr

    def __cinit__(self, t_initial, t_final, scale, n_replicates=1, seed=None):
        # run checks
        if (t_final >= t_initial):
            raise ValueError("t_final must be less than t_initial")
        if (scale >= 1.0):
            raise ValueError("scale must be less than 1")
        if seed is None:
            seed = int(time.time())
        elif not isinstance(seed, int):
            try:
                seed = int(seed)
            finally:
                print("supplied seed could not be used. using time as seed")
                seed = time.time()

        # for c++ code
        # create generalized rank four tensor, pass into c++
        cdef np.ndarray[float, ndim = 2] kd = np.eye(3, dtype=np.float32)
        cdef np.ndarray[float, ndim = 4] dijkl = np.einsum(
                "ij,kl->ijkl", kd, kd, dtype=np.float32)
        cdef np.ndarray[float, ndim = 4] dikjl = np.einsum(
                "ik,jl->ijkl", kd, kd, dtype=np.float32)
        cdef np.ndarray[float, ndim = 4] diljk = np.einsum(
                "il,jk->ijkl", kd, kd, dtype=np.float32)
        cdef np.ndarray[float, ndim = 4] r4 = dijkl+dikjl+diljk
        r4 *= (2.0/5.0)
        self.thisptr = new order.CubaticOrderParameter(
                t_initial, t_final, scale, < float*>r4.data,
                n_replicates, seed)

    def compute(self, orientations):
        """
        Calculates the per-particle and global OP

        :param box: simulation box
        :param orientations: orientations to calculate the order parameter
        :type box: :py:class:`freud.box.Box`
        :type orientations: :class:`numpy.ndarray`,
                            shape= :math:`\\left(N_{particles}, 4 \\right)`,
                            dtype= :class:`numpy.float32`
        """
        orientations = freud.common.convert_array(
                orientations, 2, dtype=np.float32, contiguous=True,
                dim_message="orientations must be a 2 dimensional array")
        if orientations.shape[1] != 4:
            raise TypeError('orientations should be an Nx4 array')

        cdef np.ndarray[float, ndim = 2] l_orientations = orientations
        cdef unsigned int num_particles = <unsigned int > orientations.shape[0]

        with nogil:
            self.thisptr.compute(
                    < quat[float]*>l_orientations.data, num_particles, 1)
        return self

    def get_t_initial(self):
        """
        :return: value of initial temperature
        :rtype: float
        """
        return self.thisptr.getTInitial()

    def get_t_final(self):
        """
        :return: value of final temperature
        :rtype: float
        """
        return self.thisptr.getTFinal()

    def get_scale(self):
        """
        :return: value of scale
        :rtype: float
        """
        return self.thisptr.getScale()

    def get_cubatic_order_parameter(self):
        """
        :return: Cubatic Order parameter
        :rtype: float
        """
        return self.thisptr.getCubaticOrderParameter()

    def get_orientation(self):
        """
        :return: orientation of global orientation
        :rtype: :class:`numpy.ndarray`,
                shape= :math:`\\left(4 \\right)`,
                dtype= :class:`numpy.float32`
        """
        cdef quat[float] q = self.thisptr.getCubaticOrientation()
        cdef np.npy_intp nbins[1]
        nbins[0] = 4
        cdef np.ndarray[float, ndim = 1] result = np.array(
                [q.s, q.v.x, q.v.y, q.v.z], dtype=np.float32)
        return result

    def get_particle_op(self):
        """
        :return: Cubatic Order parameter
        :rtype: float
        """
        cdef float * particle_op = \
            self.thisptr.getParticleCubaticOrderParameter().get()
        cdef np.npy_intp nbins[1]
        nbins[0] = <np.npy_intp > self.thisptr.getNumParticles()
        cdef np.ndarray[np.float32_t, ndim = 1
                        ] result = np.PyArray_SimpleNewFromData(
                                1, nbins, np.NPY_FLOAT32, < void*>particle_op)
        return result

    def get_particle_tensor(self):
        """
        :return: Rank 4 tensor corresponding to each individual particle
                    orientation
        :rtype: :class:`numpy.ndarray`,
                shape= :math:`\\left(N_{particles}, 3, 3, 3, 3 \\right)`,
                dtype= :class:`numpy.float32`
        """
        cdef float * particle_tensor = self.thisptr.getParticleTensor().get()
        cdef np.npy_intp nbins[5]
        nbins[0] = <np.npy_intp > self.thisptr.getNumParticles()
        nbins[1] = <np.npy_intp > 3
        nbins[2] = <np.npy_intp > 3
        nbins[3] = <np.npy_intp > 3
        nbins[4] = <np.npy_intp > 3
        cdef np.ndarray[np.float32_t, ndim= 5
                        ] result = np.PyArray_SimpleNewFromData(
                                5, nbins, np.NPY_FLOAT32,
                                < void*>particle_tensor)
        return result

    def get_global_tensor(self):
        """
        :return: Rank 4 tensor corresponding to each individual particle
                    orientation
        :rtype: :class:`numpy.ndarray`,
                shape= :math:`\\left(3, 3, 3, 3 \\right)`,
                dtype= :class:`numpy.float32`
        """
        cdef float * global_tensor = self.thisptr.getGlobalTensor().get()
        cdef np.npy_intp nbins[4]
        nbins[0] = <np.npy_intp > 3
        nbins[1] = <np.npy_intp > 3
        nbins[2] = <np.npy_intp > 3
        nbins[3] = <np.npy_intp > 3
        cdef np.ndarray[np.float32_t, ndim= 4
                        ] result = np.PyArray_SimpleNewFromData(
                                4, nbins, np.NPY_FLOAT32,
                                < void*>global_tensor)
        return result

    def get_cubatic_tensor(self):
        """
        :return: Rank 4 tensor corresponding to each individual particle
                    orientation
        :rtype: :class:`numpy.ndarray`,
                shape= :math:`\\left(3, 3, 3, 3 \\right)`,
                dtype= :class:`numpy.float32`
        """
        cdef float * cubatic_tensor = self.thisptr.getCubaticTensor().get()
        cdef np.npy_intp nbins[4]
        nbins[0] = <np.npy_intp > 3
        nbins[1] = <np.npy_intp > 3
        nbins[2] = <np.npy_intp > 3
        nbins[3] = <np.npy_intp > 3
        cdef np.ndarray[np.float32_t, ndim= 4
                        ] result = np.PyArray_SimpleNewFromData(
                                4, nbins, np.NPY_FLOAT32,
                                < void*>cubatic_tensor)
        return result

    def get_gen_r4_tensor(self):
        """
        :return: Rank 4 tensor corresponding to each individual particle
                    orientation
        :rtype: :class:`numpy.ndarray`,
                shape= :math:`\\left(3, 3, 3, 3 \\right)`,
                dtype= :class:`numpy.float32`
        """
        cdef float * gen_r4_tensor = self.thisptr.getGenR4Tensor().get()
        cdef np.npy_intp nbins[4]
        nbins[0] = <np.npy_intp > 3
        nbins[1] = <np.npy_intp > 3
        nbins[2] = <np.npy_intp > 3
        nbins[3] = <np.npy_intp > 3
        cdef np.ndarray[np.float32_t, ndim= 4
                        ] result = np.PyArray_SimpleNewFromData(
                                4, nbins, np.NPY_FLOAT32,
                                < void*>gen_r4_tensor)
        return result

cdef class HexOrderParameter:
    """Calculates the x-atic order parameter for each particle in the system.

    The x-atic order parameter for a particle :math:`i` and its
    :math:`n` neighbors :math:`j` is given by:

    :math:`\\psi_k \\left( i \\right) = \\frac{1}{n}
    \\sum_j^n e^{k i \\phi_{ij}}`

    The parameter :math:`k` governs the symmetry of the order parameter while
    the parameter :math:`n` governs the number of neighbors of particle
    :math:`i` to average over. :math:`\\phi_{ij}` is the angle between the
    vector :math:`r_{ij}` and :math:`\\left( 1,0 \\right)`

    .. note:: 2D: This calculation is defined for 2D systems only. However
    particle positions are still required to be (x, y, 0)

    .. moduleauthor:: Eric Harper <harperic@umich.edu>

    :param rmax: +/- r distance to search for neighbors
    :param k: symmetry of order parameter (:math:`k=6` is hexatic)
    :param n: number of neighbors (:math:`n=k` if :math:`n` not specified)
    :type rmax: float
    :type k: float
    :type n: unsigned int

    .. note:: While :math:`k` is a float, this is due to its use in
    calculations requiring floats. Passing in non-integer values will result in
    undefined behavior
    """
    cdef order.HexOrderParameter * thisptr
    cdef num_neigh
    cdef rmax

    def __cinit__(self, rmax, k=float(6.0), n=int(0)):
        self.thisptr = new order.HexOrderParameter(rmax, k, n)
        self.rmax = rmax
        self.num_neigh = (n if n else int(k))

    def __dealloc__(self):
        del self.thisptr

    def compute(self, box, points, nlist=None):
        """
        Calculates the correlation function and adds to the current histogram.

        :param box: simulation box
        :param points: points to calculate the order parameter
        :param nlist: :py:class:`freud.locality.NeighborList` object to use to
                        find bonds
        :type box: :py:meth:`freud.box.Box`
        :type points: :class:`numpy.ndarray`,
                        shape= :math:`\\left(N_{particles}, 3 \\right)`,
                        dtype= :class:`numpy.float32`
        :type nlist: :py:class:`freud.locality.NeighborList`
        """
        points = freud.common.convert_array(
                points, 2, dtype=np.float32, contiguous=True,
                dim_message="points must be a 2 dimensional array")
        if points.shape[1] != 3:
            raise TypeError('points should be an Nx3 array')

        cdef np.ndarray[float, ndim = 2] l_points = points
        cdef unsigned int nP = <unsigned int > points.shape[0]

        defaulted_nlist = make_default_nlist_nn(
            box, points, points, self.num_neigh, nlist, True, self.rmax)
        cdef NeighborList nlist_ = defaulted_nlist[0]
        cdef locality.NeighborList * nlist_ptr = nlist_.get_ptr()

        cdef _box.Box l_box = _box.Box(
                box.getLx(), box.getLy(), box.getLz(), box.getTiltFactorXY(),
                box.getTiltFactorXZ(), box.getTiltFactorYZ(), box.is2D())
        with nogil:
            self.thisptr.compute(
                    l_box, nlist_ptr, < vec3[float]*>l_points.data, nP)
        return self

    @property
    def psi(self):
<<<<<<< HEAD
        """Order parameter
=======
        """
        :return: order parameter
        :rtype: :class:`numpy.ndarray`,
                shape= :math:`\\left(N_{particles} \\right)`,
                dtype= :class:`numpy.complex64`
>>>>>>> abba7e95
        """
        return self.getPsi()

    def getPsi(self):
        """Get the order parameter
        :return: order parameter
        :rtype: :class:`numpy.ndarray`,
                shape= :math:`\\left(N_{particles} \\right)`,
                dtype= :class:`numpy.complex64`
        """
        cdef float complex * psi = self.thisptr.getPsi().get()
        cdef np.npy_intp nbins[1]
        nbins[0] = <np.npy_intp > self.thisptr.getNP()
        cdef np.ndarray[np.complex64_t, ndim= 1
                        ] result = np.PyArray_SimpleNewFromData(
                                1, nbins, np.NPY_COMPLEX64, < void*>psi)
        return result

    @property
    def box(self):
        """Get the box used in the calculation
        """
        return self.getBox()

    def getBox(self):
        """Get the box used in the calculation

        :return: freud Box
        :rtype: :py:class:`freud.box.Box`
        """
        return BoxFromCPP(< box.Box > self.thisptr.getBox())

    @property
    def num_particles(self):
        """Get the number of particles
        """
        return self.getNP()

    def getNP(self):
        """
        Get the number of particles

        :return: :math:`N_{particles}`
        :rtype: unsigned int
        """
        cdef unsigned int np = self.thisptr.getNP()
        return np

    @property
    def k(self):
<<<<<<< HEAD
        """Symmetry of the order parameter
=======
        """
        Get the symmetry of the order parameter

        :return: :math:`k`
        :rtype: float

        .. note:: While :math:`k` is a float, this is due to its use in
        calculations requiring floats. Passing in non-integer values will
        result in undefined behavior
>>>>>>> abba7e95
        """
        return self.getK()

    def getK(self):
        """Get the symmetry of the order parameter

        :return: :math:`k`
        :rtype: float

        .. note:: While :math:`k` is a float, this is due to its use in
        calculations requiring floats. Passing in non-integer values will
        result in undefined behavior
        """
        cdef float k = self.thisptr.getK()
        return k

cdef class LocalDescriptors:
    """Compute a set of descriptors (a numerical "fingerprint") of a particle's
    local environment.

    .. moduleauthor:: Matthew Spellings <mspells@umich.edu>

    :param num_neighbors: Maximum number of neighbors to compute descriptors
                            for
    :param lmax: Maximum spherical harmonic :math:`l` to consider
    :param rmax: Initial guess of the maximum radius to looks for neighbors
    :param negative_m: True if we should also calculate :math:`Y_{lm}` for
                        negative :math:`m`
    :type box: :py:class:`freud.box.Box`
    :type num_neighbors: unsigned int
    :type l: unsigned int
    :type rmax: float

    """
    cdef order.LocalDescriptors * thisptr
    cdef num_neigh
    cdef rmax

    known_modes = {'neighborhood': order.LocalNeighborhood,
                   'global': order.Global,
                   'particle_local': order.ParticleLocal}

    def __cinit__(self, num_neighbors, lmax, rmax, negative_m=True):
        self.thisptr = new order.LocalDescriptors(
                num_neighbors, lmax, rmax, negative_m)
        self.num_neigh = num_neighbors
        self.rmax = rmax

    def __dealloc__(self):
        del self.thisptr

    def computeNList(self, box, points_ref, points=None):
        """Compute the neighbor list for bonds from a set of source points to
        a set of destination points.

        :param num_neighbors: Number of neighbors to compute with
        :param points_ref: source points to calculate the order parameter
        :param points: destination points to calculate the order parameter
        :type points_ref: :class:`numpy.ndarray`,
                            shape= :math:`\\left(N_{particles}, 3 \\right)`,
                            dtype= :class:`numpy.float32`
        :type points: :class:`numpy.ndarray`,
                        shape= :math:`\\left(N_{particles}, 3 \\right)`,
                        dtype= :class:`numpy.float32`

        """
        cdef _box.Box l_box = _box.Box(
                box.getLx(), box.getLy(), box.getLz(), box.getTiltFactorXY(),
                box.getTiltFactorXZ(), box.getTiltFactorYZ(), box.is2D())
        points_ref = freud.common.convert_array(
                points_ref, 2, dtype=np.float32, contiguous=True,
                dim_message="points_ref must be a 2 dimensional array")
        if points_ref.shape[1] != 3:
            raise TypeError('points_ref should be an Nx3 array')

        if points is None:
            points = points_ref

        points = freud.common.convert_array(
                points, 2, dtype=np.float32, contiguous=True,
                dim_message="points must be a 2 dimensional array")
        if points.shape[1] != 3:
            raise TypeError('points should be an Nx3 array')

        cdef np.ndarray[float, ndim = 2] l_points_ref = points_ref
        cdef unsigned int nRef = <unsigned int > points_ref.shape[0]
        cdef np.ndarray[float, ndim = 2] l_points = points
        cdef unsigned int nP = <unsigned int > points.shape[0]
        with nogil:
            self.thisptr.computeNList(l_box, < vec3[float]*>l_points_ref.data,
                                      nRef, < vec3[float]*>l_points.data, nP)
        return self

    def compute(self, box, unsigned int num_neighbors, points_ref, points=None,
                orientations=None, mode='neighborhood', nlist=None):
        """Calculates the local descriptors of bonds from a set of source
        points to a set of destination points.

        :param num_neighbors: Number of neighbors to compute with
        :param points_ref: source points to calculate the order parameter
        :param points: destination points to calculate the order parameter
        :param orientations: Orientation of each reference point
        :param mode: Orientation mode to use for environments, either
                        'neighborhood' to use the orientation of the local
                        neighborhood, 'particle_local' to use the given
                        particle orientations, or 'global' to not rotate
                        environments
        :param nlist: :py:class:`freud.locality.NeighborList` object to use to
                        find bonds
        :type points_ref: :class:`numpy.ndarray`,
                            shape= :math:`\\left(N_{particles}, 3 \\right)`,
                            dtype= :class:`numpy.float32`
        :type points: :class:`numpy.ndarray`,
                        shape= :math:`\\left(N_{particles}, 3 \\right)`,
                        dtype= :class:`numpy.float32`
        :type orientations: :class:`numpy.ndarray`,
                            shape= :math:`\\left(N_{particles}, 4 \\right)`,
                            dtype= :class:`numpy.float32` or None
        :type mode: str
        :type nlist: :py:class:`freud.locality.NeighborList`
        """
        cdef _box.Box l_box = _box.Box(
                box.getLx(), box.getLy(), box.getLz(), box.getTiltFactorXY(),
                box.getTiltFactorXZ(), box.getTiltFactorYZ(), box.is2D())
        if mode not in self.known_modes:
            raise RuntimeError(
                'Unknown LocalDescriptors orientation mode: {}'.format(mode))

        points_ref = freud.common.convert_array(
                points_ref, 2, dtype=np.float32, contiguous=True,
                dim_message="points_ref must be a 2 dimensional array")
        if points_ref.shape[1] != 3:
            raise TypeError('points_ref should be an Nx3 array')

        if points is None:
            points = points_ref

        points = freud.common.convert_array(
                points, 2, dtype=np.float32, contiguous=True,
                dim_message="points must be a 2 dimensional array")
        if points.shape[1] != 3:
            raise TypeError('points should be an Nx3 array')

        cdef np.ndarray[float, ndim = 2] l_orientations = orientations
        if mode == 'particle_local':
            if orientations is None:
                raise RuntimeError(
                    ('Orientations must be given to orient LocalDescriptors '
                        'with particles\' orientations'))

            orientations = freud.common.convert_array(
                    orientations, 2, dtype=np.float32, contiguous=True,
                    dim_message="orientations must be a 2 dimensional array")
            if orientations.shape[1] != 4:
                raise TypeError('orientations should be an Nx4 array')

            if orientations.shape[0] != points_ref.shape[0]:
                raise ValueError(
                    "orientations must have the same size as points_ref")

            l_orientations = orientations

        cdef np.ndarray[float, ndim = 2] l_points_ref = points_ref
        cdef unsigned int nRef = <unsigned int > points_ref.shape[0]
        cdef np.ndarray[float, ndim = 2] l_points = points
        cdef unsigned int nP = <unsigned int > points.shape[0]
        cdef order.LocalDescriptorOrientation l_mode

        l_mode = self.known_modes[mode]

        self.num_neigh = num_neighbors
        defaulted_nlist = make_default_nlist_nn(
            box, points_ref, points, self.num_neigh, nlist, True, self.rmax)
        cdef NeighborList nlist_ = defaulted_nlist[0]
        cdef locality.NeighborList * nlist_ptr = nlist_.get_ptr()

        with nogil:
            self.thisptr.compute(
                    l_box, nlist_ptr, num_neighbors,
                    < vec3[float]*>l_points_ref.data,
                    nRef, < vec3[float]*>l_points.data, nP,
                    < quat[float]*>l_orientations.data, l_mode)
        return self

    @property
    def sph(self):
<<<<<<< HEAD
        """A reference to the last computed spherical harmonic array
=======
        """
        Get a reference to the last computed spherical harmonic array

        :return: order parameter
        :rtype: :class:`numpy.ndarray`,
                shape= :math:`\\left(N_{bonds}, \\text{SphWidth} \\right)`, \
                dtype= :class:`numpy.complex64`
>>>>>>> abba7e95
        """
        return self.getSph()

    def getSph(self):
        """Get a reference to the last computed spherical harmonic array

        :return: order parameter
        :rtype: :class:`numpy.ndarray`,
                shape= :math:`\\left(N_{bonds}, \\text{SphWidth} \\right)`, \
                dtype= :class:`numpy.complex64`
        """
        cdef float complex * sph = self.thisptr.getSph().get()
        cdef np.npy_intp nbins[2]
        nbins[0] = <np.npy_intp > self.thisptr.getNSphs()
        nbins[1] = <np.npy_intp > self.thisptr.getSphWidth()
        cdef np.ndarray[np.complex64_t, ndim= 2
                        ] result = np.PyArray_SimpleNewFromData(
                                2, nbins, np.NPY_COMPLEX64, < void*>sph)
        return result

    @property
    def num_particles(self):
        """Get the number of particles
        """
        return self.getNP()

    def getNP(self):
        """Get the number of particles

        :return: :math:`N_{particles}`
        :rtype: unsigned int
        """
        cdef unsigned int np = self.thisptr.getNP()
        return np

    @property
    def num_neighbors(self):
        """Get the number of neighbors
        """
        return self.getNSphs()

    def getNSphs(self):
        """Get the number of neighbors

        :return: :math:`N_{neighbors}`
        :rtype: unsigned int

        """
        cdef unsigned int n = self.thisptr.getNSphs()
        return n

    @property
    def l_max(self):
        """Get the maximum spherical harmonic l to calculate for
        """
        return self.getLMax()

    def getLMax(self):
        """Get the maximum spherical harmonic l to calculate for

        :return: :math:`l`
        :rtype: unsigned int

        """
        cdef unsigned int l_max = self.thisptr.getLMax()
        return l_max

    @property
    def r_max(self):
        """Get the cutoff radius
        """
        return self.getRMax()

    def getRMax(self):
        """
        Get the cutoff radius

        :return: :math:`r`
        :rtype: float

        """
        cdef float r = self.thisptr.getRMax()
        return r

cdef class TransOrderParameter:
    """Compute the translational order parameter for each particle

    .. moduleauthor:: Michael Engel <engelmm@umich.edu>

    :param rmax: +/- r distance to search for neighbors
    :param k: symmetry of order parameter (:math:`k=6` is hexatic)
    :param n: number of neighbors (:math:`n=k` if :math:`n` not specified)
    :type rmax: float
    :type k: float
    :type n: unsigned int

    """
    cdef order.TransOrderParameter * thisptr
    cdef num_neigh
    cdef rmax

    def __cinit__(self, rmax, k=6.0, n=0):
        self.thisptr = new order.TransOrderParameter(rmax, k, n)
        self.rmax = rmax
        self.num_neigh = (n if n else int(k))

    def __dealloc__(self):
        del self.thisptr

    def compute(self, box, points, nlist=None):
        """
        Calculates the local descriptors.

        :param box: simulation box
        :param points: points to calculate the order parameter
        :param nlist: :py:class:`freud.locality.NeighborList` object to use to
                        find bonds
        :type box: :py:class:`freud.box.Box`
        :type points: :class:`numpy.ndarray`,
                        shape= :math:`\\left(N_{particles}, 3 \\right)`,
                        dtype= :class:`numpy.float32`
        :type nlist: :py:class:`freud.locality.NeighborList`
        """
        points = freud.common.convert_array(
                points, 2, dtype=np.float32, contiguous=True,
                dim_message="points must be a 2 dimensional array")
        if points.shape[1] != 3:
            raise TypeError('points should be an Nx3 array')

        cdef _box.Box l_box = _box.Box(
                box.getLx(), box.getLy(), box.getLz(), box.getTiltFactorXY(),
                box.getTiltFactorXZ(), box.getTiltFactorYZ(), box.is2D())
        cdef np.ndarray[float, ndim = 2] l_points = points
        cdef unsigned int nP = <unsigned int > points.shape[0]

        defaulted_nlist = make_default_nlist_nn(
            box, points, points, self.num_neigh, nlist, True, self.rmax)
        cdef NeighborList nlist_ = defaulted_nlist[0]
        cdef locality.NeighborList * nlist_ptr = nlist_.get_ptr()

        with nogil:
            self.thisptr.compute(
                    l_box, nlist_ptr, < vec3[float]*>l_points.data, nP)
        return self

    @property
    def d_r(self):
<<<<<<< HEAD
        """Get a reference to the last computed spherical harmonic array
=======
        """
        Get a reference to the last computed spherical harmonic array

        :return: order parameter
        :rtype: :class:`numpy.ndarray`,
                shape= :math:`\\left(N_{particles}\\right)`,
                dtype= :class:`numpy.complex64`
>>>>>>> abba7e95
        """
        return self.getDr()

    def getDr(self):
        """Get a reference to the last computed spherical harmonic array

        :return: order parameter
        :rtype: :class:`numpy.ndarray`,
                shape= :math:`\\left(N_{particles}\\right)`,
                dtype= :class:`numpy.complex64`
        """
        cdef float complex * dr = self.thisptr.getDr().get()
        cdef np.npy_intp nbins[1]
        nbins[0] = <np.npy_intp > self.thisptr.getNP()
        cdef np.ndarray[np.complex64_t, ndim= 1
                        ] result = np.PyArray_SimpleNewFromData(
                            1, nbins, np.NPY_COMPLEX64, < void*>dr)
        return result

    @property
    def box(self):
        """Get the box used in the calculation
        """
        return self.getBox()

    def getBox(self):
        """
        Get the box used in the calculation

        :return: freud Box
        :rtype: :py:class:`freud.box.Box`
        """
        return BoxFromCPP(< box.Box > self.thisptr.getBox())

    @property
    def num_particles(self):
        """Get the number of particles
        """
        return self.getNP()

    def getNP(self):
        """Get the number of particles

        :return: :math:`N_{particles}`
        :rtype: unsigned int
        """
        cdef unsigned int np = self.thisptr.getNP()
        return np

cdef class LocalQl:
    """Compute the local Steinhardt rotationally invariant Ql [Cit4]_ order
    parameter for a set of points.

    Implements the local rotationally invariant Ql order parameter described by
    Steinhardt. For a particle i, we calculate the average :math:`Q_l` by
    summing the spherical harmonics between particle :math:`i` and its
    neighbors :math:`j` in a local region: :math:`\\overline{Q}_{lm}(i) =
    \\frac{1}{N_b} \\displaystyle\\sum_{j=1}^{N_b}
    Y_{lm}(\\theta(\\vec{r}_{ij}), \\phi(\\vec{r}_{ij}))`

    This is then combined in a rotationally invariant fashion to remove local
    orientational order as follows: :math:`Q_l(i)=\\sqrt{\\frac{4\pi}{2l+1}
    \\displaystyle\\sum_{m=-l}^{l} |\\overline{Q}_{lm}|^2 }`

    For more details see PJ Steinhardt (1983) (DOI: 10.1103/PhysRevB.28.784)

    Added first/second shell combined average Ql order parameter for a set of
    points:

    * Variation of the Steinhardt Ql order parameter
    * For a particle i, we calculate the average Q_l by summing the spherical
        harmonics between particle i and its neighbors j and the neighbors k of
        neighbor j in a local region

    .. moduleauthor:: Xiyu Du <xiyudu@umich.edu>

    :param box: simulation box
    :param rmax: Cutoff radius for the local order parameter. Values near first
                    minima of the rdf are recommended
    :param l: Spherical harmonic quantum number l.  Must be a positive number
    :param rmin: can look at only the second shell or some arbitrary rdf region
    :type box: :py:meth:`freud.box.Box`
    :type rmax: float
    :type l: unsigned int
    :type rmin: float

    .. todo:: move box to compute, this is old API
    """
    cdef order.LocalQl * thisptr
    cdef m_box
    cdef rmax

    def __init__(self, box, rmax, l, rmin=0):
        cdef _box.Box l_box = _box.Box(
                box.getLx(), box.getLy(), box.getLz(), box.getTiltFactorXY(),
                box.getTiltFactorXZ(), box.getTiltFactorYZ(), box.is2D())
        self.m_box = box
        self.rmax = rmax
        self.thisptr = new order.LocalQl(l_box, rmax, l, rmin)

    def __dealloc__(self):
        del self.thisptr
        self.thisptr = <order.LocalQl*>0

    def compute(self, points, nlist=None):
        """Compute the local rotationally invariant Ql order parameter.

        :param points: points to calculate the order parameter
        :param nlist: :py:class:`freud.locality.NeighborList` object to use to
                        find bonds
        :type points: :class:`numpy.ndarray`,
                        shape= :math:`\\left(N_{particles}, 3 \\right)`,
                        dtype= :class:`numpy.float32`
        :type nlist: :py:class:`freud.locality.NeighborList`
        """
        points = freud.common.convert_array(
                points, 2, dtype=np.float32, contiguous=True,
                dim_message="points must be a 2 dimensional array")
        if points.shape[1] != 3:
            raise TypeError('points should be an Nx3 array')
        cdef np.ndarray[float, ndim = 2] l_points = points
        cdef unsigned int nP = <unsigned int > points.shape[0]

        defaulted_nlist = make_default_nlist(
            self.m_box, points, points, self.rmax, nlist, True)
        cdef NeighborList nlist_ = defaulted_nlist[0]
        cdef locality.NeighborList * nlist_ptr = nlist_.get_ptr()

        self.thisptr.compute(nlist_ptr, < vec3[float]*>l_points.data, nP)
        return self

    def computeAve(self, points, nlist=None):
        """Compute the local rotationally invariant Ql order parameter.

        :param points: points to calculate the order parameter
        :param nlist: :py:class:`freud.locality.NeighborList` object to use to
                        find bonds
        :type points: :class:`numpy.ndarray`,
                        shape= :math:`\\left(N_{particles}, 3 \\right)`,
                        dtype= :class:`numpy.float32`
        :type nlist: :py:class:`freud.locality.NeighborList`
        """
        points = freud.common.convert_array(
                points, 2, dtype=np.float32, contiguous=True,
                dim_message="points must be a 2 dimensional array")
        if points.shape[1] != 3:
            raise TypeError('points should be an Nx3 array')

        cdef np.ndarray[float, ndim = 2] l_points = points
        cdef unsigned int nP = <unsigned int > points.shape[0]

        defaulted_nlist = make_default_nlist(
            self.m_box, points, points, self.rmax, nlist, True)
        cdef NeighborList nlist_ = defaulted_nlist[0]
        cdef locality.NeighborList * nlist_ptr = nlist_.get_ptr()

        self.thisptr.compute(nlist_ptr, < vec3[float]*>l_points.data, nP)
        self.thisptr.computeAve(nlist_ptr, < vec3[float]*>l_points.data, nP)
        return self

    def computeNorm(self, points, nlist=None):
        """Compute the local rotationally invariant Ql order parameter.

        :param points: points to calculate the order parameter
        :param nlist: :py:class:`freud.locality.NeighborList` object to use to
                        find bonds
        :type points: :class:`numpy.ndarray`,
                        shape= :math:`\\left(N_{particles}, 3 \\right)`,
                        dtype= :class:`numpy.float32`
        :type nlist: :py:class:`freud.locality.NeighborList`
        """
        points = freud.common.convert_array(
                points, 2, dtype=np.float32, contiguous=True,
                dim_message="points must be a 2 dimensional array")
        if points.shape[1] != 3:
            raise TypeError('points should be an Nx3 array')

        cdef np.ndarray[float, ndim = 2] l_points = points
        cdef unsigned int nP = <unsigned int > points.shape[0]

        defaulted_nlist = make_default_nlist(
            self.m_box, points, points, self.rmax, nlist, True)
        cdef NeighborList nlist_ = defaulted_nlist[0]
        cdef locality.NeighborList * nlist_ptr = nlist_.get_ptr()

        self.thisptr.compute(nlist_ptr, < vec3[float]*>l_points.data, nP)
        self.thisptr.computeNorm( < vec3[float]*>l_points.data, nP)
        return self

    def computeAveNorm(self, points, nlist=None):
        """Compute the local rotationally invariant Ql order parameter.

        :param points: points to calculate the order parameter
        :param nlist: :py:class:`freud.locality.NeighborList` object to use to
                        find bonds
        :type points: :class:`numpy.ndarray`,
                        shape= :math:`\\left(N_{particles}, 3 \\right)`,
                        dtype= :class:`numpy.float32`
        :type nlist: :py:class:`freud.locality.NeighborList`
        """
        points = freud.common.convert_array(
                points, 2, dtype=np.float32, contiguous=True,
                dim_message="points must be a 2 dimensional array")
        if points.shape[1] != 3:
            raise TypeError('points should be an Nx3 array')

        cdef np.ndarray[float, ndim = 2] l_points = points
        cdef unsigned int nP = <unsigned int > points.shape[0]

        defaulted_nlist = make_default_nlist(
            self.m_box, points, points, self.rmax, nlist, True)
        cdef NeighborList nlist_ = defaulted_nlist[0]
        cdef locality.NeighborList * nlist_ptr = nlist_.get_ptr()

        self.thisptr.compute(nlist_ptr, < vec3[float]*>l_points.data, nP)
        self.thisptr.computeAve(nlist_ptr, < vec3[float]*>l_points.data, nP)
        self.thisptr.computeAveNorm( < vec3[float]*>l_points.data, nP)
        return self

    @property
    def box(self):
        """Get the box used in the calculation
        """
        return self.getBox()

    @box.setter
    def box(self, value):
        """Reset the simulation box
        """
        self.setBox(value)

    def getBox(self):
        """
        Get the box used in the calculation

        :return: freud Box
        :rtype: :py:class:`freud.box.Box`
        """
        return BoxFromCPP(< box.Box > self.thisptr.getBox())

    def setBox(self, box):
        """
        Reset the simulation box

        :param box: simulation box
        :type box: :py:class:`freud.box.Box`
        """
        cdef _box.Box l_box = _box.Box(
                box.getLx(), box.getLy(), box.getLz(), box.getTiltFactorXY(),
                box.getTiltFactorXZ(), box.getTiltFactorYZ(), box.is2D())
        self.thisptr.setBox(l_box)

    @property
    def Ql(self):
        """
<<<<<<< HEAD
        Get a reference to the last computed Ql for each particle.  Returns NaN instead of Ql for particles with no neighbors.
=======
        Get a reference to the last computed Ql for each particle.  Returns NaN
        instead of Ql for particles with no neighbors.

        :return: order parameter
        :rtype: :class:`numpy.ndarray`,
                shape= :math:`\\left(N_{particles}\\right)`,
                dtype= :class:`numpy.float32`
>>>>>>> abba7e95
        """
        return self.getQl()

    def getQl(self):
        """
        Get a reference to the last computed Ql for each particle.  Returns NaN
        instead of Ql for particles with no neighbors.

        :return: order parameter
        :rtype: :class:`numpy.ndarray`,
                shape= :math:`\\left(N_{particles}\\right)`,
                dtype= :class:`numpy.float32`
        """
        cdef float * Ql = self.thisptr.getQl().get()
        cdef np.npy_intp nbins[1]
        nbins[0] = <np.npy_intp > self.thisptr.getNP()
        cdef np.ndarray[float, ndim= 1
                        ] result = np.PyArray_SimpleNewFromData(
                                1, nbins, np.NPY_FLOAT32, < void*>Ql)
        return result

    @property
    def ave_Ql(self):
        """
<<<<<<< HEAD
        Get a reference to the last computed :math:`Q_l` for each particle.  Returns NaN instead of :math:`Q_l` for particles with no neighbors.
=======
        Get a reference to the last computed :math:`Q_l` for each particle.
        Returns NaN instead of :math:`Q_l` for particles with no neighbors.

        :return: order parameter
        :rtype: :class:`numpy.ndarray`,
                shape= :math:`\\left(N_{particles}\\right)`,
                dtype= :class:`numpy.float32`
>>>>>>> abba7e95
        """
        return self.getAveQl()

    def getAveQl(self):
        """
        Get a reference to the last computed :math:`Q_l` for each particle.
        Returns NaN instead of :math:`Q_l` for particles with no neighbors.

        :return: order parameter
        :rtype: :class:`numpy.ndarray`,
                shape= :math:`\\left(N_{particles}\\right)`,
                dtype= :class:`numpy.float32`
        """
        cdef float * Ql = self.thisptr.getAveQl().get()
        cdef np.npy_intp nbins[1]
        nbins[0] = <np.npy_intp > self.thisptr.getNP()
        cdef np.ndarray[float, ndim= 1
                        ] result = np.PyArray_SimpleNewFromData(
                                1, nbins, np.NPY_FLOAT32, < void*>Ql)
        return result

    @property
    def norm_Ql(self):
        """
<<<<<<< HEAD
        Get a reference to the last computed :math:`Q_l` for each particle.  Returns NaN instead of :math:`Q_l` for \
        particles with no neighbors.
=======
        Get a reference to the last computed :math:`Q_l` for each particle.
        Returns NaN instead of :math:`Q_l` for particles with no neighbors.

        :return: order parameter
        :rtype: :class:`numpy.ndarray`,
                shape= :math:`\\left(N_{particles}\\right)`,
                dtype= :class:`numpy.float32`
>>>>>>> abba7e95
        """
        return self.getQlNorm()

    def getQlNorm(self):
        """
        Get a reference to the last computed :math:`Q_l` for each particle.
        Returns NaN instead of :math:`Q_l` for particles with no neighbors.

        :return: order parameter
        :rtype: :class:`numpy.ndarray`,
                shape= :math:`\\left(N_{particles}\\right)`,
                dtype= :class:`numpy.float32`
        """
        cdef float * Ql = self.thisptr.getQlNorm().get()
        cdef np.npy_intp nbins[1]
        nbins[0] = <np.npy_intp > self.thisptr.getNP()
        cdef np.ndarray[float, ndim= 1
                        ] result = np.PyArray_SimpleNewFromData(
                            1, nbins, np.NPY_FLOAT32, < void*>Ql)
        return result

    @property
    def ave_norm_Ql(self):
        """
<<<<<<< HEAD
        Get a reference to the last computed :math:`Q_l` for each particle.  Returns NaN instead of :math:`Q_l` for \
        particles with no neighbors.
=======
        Get a reference to the last computed :math:`Q_l` for each particle.
        Returns NaN instead of :math:`Q_l` for particles with no neighbors.

        :return: order parameter
        :rtype: :class:`numpy.ndarray`,
                shape= :math:`\\left(N_{particles}\\right)`,
                dtype= :class:`numpy.float32`
>>>>>>> abba7e95
        """
        return self.getQlAveNorm()

    def getQlAveNorm(self):
        """
        Get a reference to the last computed :math:`Q_l` for each particle.
        Returns NaN instead of :math:`Q_l` for particles with no neighbors.

        :return: order parameter
        :rtype: :class:`numpy.ndarray`,
                shape= :math:`\\left(N_{particles}\\right)`,
                dtype= :class:`numpy.float32`
        """
        cdef float * Ql = self.thisptr.getQlAveNorm().get()
        cdef np.npy_intp nbins[1]
        nbins[0] = <np.npy_intp > self.thisptr.getNP()
        cdef np.ndarray[float, ndim= 1
                        ] result = np.PyArray_SimpleNewFromData(
                                1, nbins, np.NPY_FLOAT32, < void*>Ql)
        return result

    @property
    def num_particles(self):
        """
        Get the number of particles
        """
        return self.getNP()

    def getNP(self):
        """
        Get the number of particles

        :return: :math:`N_p`
        :rtype: unsigned int
        """
        cdef unsigned int np = self.thisptr.getNP()
        return np

cdef class LocalQlNear(LocalQl):
    """Compute the local Steinhardt rotationally invariant Ql order parameter
    [Cit4]_ for a set of points.

    Implements the local rotationally invariant Ql order parameter described by
    Steinhardt. For a particle i, we calculate the average :math:`Q_l` by
    summing the spherical harmonics between particle :math:`i` and its
    neighbors :math:`j` in a local region: :math:`\\overline{Q}_{lm}(i) =
    \\frac{1}{N_b} \\displaystyle\\sum_{j=1}^{N_b}
    Y_{lm}(\\theta(\\vec{r}_{ij}), \\phi(\\vec{r}_{ij}))`

    This is then combined in a rotationally invariant fashion to remove local
    orientational order as follows: :math:`Q_l(i)=\\sqrt{\\frac{4\pi}{2l+1}
    \\displaystyle\\sum_{m=-l}^{l} |\\overline{Q}_{lm}|^2 }`

    For more details see PJ Steinhardt (1983) (DOI: 10.1103/PhysRevB.28.784)

    Added first/second shell combined average Ql order parameter for a set of
    points:

    * Variation of the Steinhardt Ql order parameter
    * For a particle i, we calculate the average Q_l by summing the spherical
        harmonics between particle i and its neighbors j and the neighbors k of
        neighbor j in a local region

    .. moduleauthor:: Xiyu Du <xiyudu@umich.edu>

    :param box: simulation box
    :param rmax: Cutoff radius for the local order parameter. Values near first
                    minima of the rdf are recommended
    :param l: Spherical harmonic quantum number l.  Must be a positive number
    :param kn: number of nearest neighbors. must be a positive integer
    :type box: :py:class:`freud.box.Box`
    :type rmax: float
    :type l: unsigned int
    :type kn: unsigned int

    .. todo:: move box to compute, this is old API
    """
    cdef num_neigh

    def __init__(self, box, rmax, l, kn=12):
        cdef _box.Box l_box = _box.Box(
                box.getLx(), box.getLy(), box.getLz(),
                box.getTiltFactorXY(), box.getTiltFactorXZ(),
                box.getTiltFactorYZ(), box.is2D())
        self.thisptr = new order.LocalQl(l_box, rmax, l, 0)
        self.m_box = box
        self.rmax = rmax
        self.num_neigh = kn

    def __dealloc__(self):
        del self.thisptr
        self.thisptr = <order.LocalQl*>0

    def compute(self, points, nlist=None):
        """Compute the local rotationally invariant Ql order parameter.

        :param points: points to calculate the order parameter
        :param nlist: :py:class:`freud.locality.NeighborList` object to use to
                        find bonds
        :type points: :class:`numpy.ndarray`,
                        shape= :math:`\\left(N_{particles}, 3\\right)`,
                        dtype= :class:`numpy.float32`
        :type nlist: :py:class:`freud.locality.NeighborList`
        """
        defaulted_nlist = make_default_nlist_nn(
            self.m_box, points, points, self.num_neigh, nlist, True, self.rmax)
        cdef NeighborList nlist_ = defaulted_nlist[0]
        return LocalQl.compute(self, points, nlist_)

    def computeAve(self, points, nlist=None):
        """Compute the local rotationally invariant Ql order parameter.

        :param points: points to calculate the order parameter
        :param nlist: :py:class:`freud.locality.NeighborList` object to use to
                        find bonds
        :type points: :class:`numpy.ndarray`,
                        shape= :math:`\\left(N_{particles}, 3\\right)`,
                        dtype= :class:`numpy.float32`
        :type nlist: :py:class:`freud.locality.NeighborList`
        """
        defaulted_nlist = make_default_nlist_nn(
            self.m_box, points, points, self.num_neigh, nlist, True, self.rmax)
        cdef NeighborList nlist_ = defaulted_nlist[0]
        return LocalQl.computeAve(self, points, nlist_)

    def computeNorm(self, points, nlist=None):
        """Compute the local rotationally invariant Ql order parameter.

        :param points: points to calculate the order parameter
        :param nlist: :py:class:`freud.locality.NeighborList` object to use to
                        find bonds
        :type points: :class:`numpy.ndarray`,
                        shape= :math:`\\left(N_{particles}, 3\\right)`,
                        dtype= :class:`numpy.float32`
        :type nlist: :py:class:`freud.locality.NeighborList`
        """
        defaulted_nlist = make_default_nlist_nn(
            self.m_box, points, points, self.num_neigh, nlist, True, self.rmax)
        cdef NeighborList nlist_ = defaulted_nlist[0]
        return LocalQl.computeNorm(self, points, nlist_)

    def computeAveNorm(self, points, nlist=None):
        """Compute the local rotationally invariant Ql order parameter.

        :param points: points to calculate the order parameter
        :param nlist: :py:class:`freud.locality.NeighborList` object to use to
                        find bonds
        :type points: :class:`numpy.ndarray`,
                        shape= :math:`\\left(N_{particles}, 3\\right)`,
                        dtype= :class:`numpy.float32`
        :type nlist: :py:class:`freud.locality.NeighborList`
        """
        defaulted_nlist = make_default_nlist_nn(
            self.m_box, points, points, self.num_neigh, nlist, True, self.rmax)
        cdef NeighborList nlist_ = defaulted_nlist[0]
        return LocalQl.computeAveNorm(self, points, nlist_)

cdef class LocalWl:
    """Compute the local Steinhardt rotationally invariant :math:`W_l` order
    parameter [Cit4]_ for a set of points.

    Implements the local rotationally invariant :math:`W_l` order parameter
    described by Steinhardt that can aid in distinguishing  between FCC, HCP,
    and BCC.

    For more details see PJ Steinhardt (1983) (DOI: 10.1103/PhysRevB.28.784)

    Added first/second shell combined average :math:`W_l` order parameter for
    a set of points:

    * Variation of the Steinhardt :math:`W_l` order parameter
    * For a particle i, we calculate the average :math:`W_l` by summing the
        spherical harmonics between particle i and its neighbors j and the
        neighbors k of neighbor j in a local region

    .. moduleauthor:: Xiyu Du <xiyudu@umich.edu>

    :param box: simulation box
    :param rmax: Cutoff radius for the local order parameter. Values near first
                    minima of the rdf are recommended
    :param l: Spherical harmonic quantum number l.  Must be a positive number
    :type box: :py:meth:`freud.box.Box`
    :type rmax: float
    :type l: unsigned int

    .. todo:: move box to compute, this is old API
    """
    cdef order.LocalWl * thisptr
    cdef m_box
    cdef rmax

    def __init__(self, box, rmax, l):
        cdef _box.Box l_box = _box.Box(
                box.getLx(), box.getLy(), box.getLz(), box.getTiltFactorXY(),
                box.getTiltFactorXZ(), box.getTiltFactorYZ(), box.is2D())
        self.thisptr = new order.LocalWl(l_box, rmax, l)
        self.m_box = box
        self.rmax = rmax

    def __dealloc__(self):
        del self.thisptr
        self.thisptr = <order.LocalWl*>0

    def compute(self, points, nlist=None):
        """Compute the local rotationally invariant Ql order parameter.

        :param points: points to calculate the order parameter
        :param nlist: :py:class:`freud.locality.NeighborList` object to use to
                        find bonds
        :type points: :rtype: :class:`numpy.ndarray`,
                        shape= :math:`\\left(N_{particles}, 3\\right)`,
                        dtype= :class:`numpy.float32`
        :type nlist: :py:class:`freud.locality.NeighborList`
        """
        points = freud.common.convert_array(
                points, 2, dtype=np.float32, contiguous=True,
                dim_message="points must be a 2 dimensional array")
        if points.shape[1] != 3:
            raise TypeError('points should be an Nx3 array')

        cdef np.ndarray[float, ndim = 2] l_points = points
        cdef unsigned int nP = <unsigned int > points.shape[0]

        defaulted_nlist = make_default_nlist(
            self.m_box, points, points, self.rmax, nlist, True)
        cdef NeighborList nlist_ = defaulted_nlist[0]
        cdef locality.NeighborList * nlist_ptr = nlist_.get_ptr()

        self.thisptr.compute(nlist_ptr, < vec3[float]*>l_points.data, nP)
        return self

    def computeAve(self, points, nlist=None):
        """Compute the local rotationally invariant Ql order parameter.

        :param points: points to calculate the order parameter
        :param nlist: :py:class:`freud.locality.NeighborList` object to use to
                        find bonds
        :type points: :rtype: :class:`numpy.ndarray`,
                        shape= :math:`\\left(N_{particles}, 3\\right)`,
                        dtype= :class:`numpy.float32`
        :type nlist: :py:class:`freud.locality.NeighborList`
        """
        points = freud.common.convert_array(
                points, 2, dtype=np.float32, contiguous=True,
                dim_message="points must be a 2 dimensional array")
        if points.shape[1] != 3:
            raise TypeError('points should be an Nx3 array')

        cdef np.ndarray[float, ndim = 2] l_points = points
        cdef unsigned int nP = <unsigned int > points.shape[0]

        defaulted_nlist = make_default_nlist(
            self.m_box, points, points, self.rmax, nlist, True)
        cdef NeighborList nlist_ = defaulted_nlist[0]
        cdef locality.NeighborList * nlist_ptr = nlist_.get_ptr()

        self.thisptr.compute(nlist_ptr, < vec3[float]*>l_points.data, nP)
        self.thisptr.computeAve(nlist_ptr, < vec3[float]*>l_points.data, nP)
        return self

    def computeNorm(self, points, nlist=None):
        """Compute the local rotationally invariant :math:`Q_l` order parameter.

        :param points: points to calculate the order parameter
        :param nlist: :py:class:`freud.locality.NeighborList` object to use to
                        find bonds
        :type points: :rtype: :class:`numpy.ndarray`,
                        shape= :math:`\\left(N_{particles}, 3\\right)`,
                        dtype= :class:`numpy.float32`
        :type nlist: :py:class:`freud.locality.NeighborList`
        """
        points = freud.common.convert_array(
                points, 2, dtype=np.float32, contiguous=True,
                dim_message="points must be a 2 dimensional array")
        if points.shape[1] != 3:
            raise TypeError('points should be an Nx3 array')

        cdef np.ndarray[float, ndim = 2] l_points = points
        cdef unsigned int nP = <unsigned int > points.shape[0]

        defaulted_nlist = make_default_nlist(
            self.m_box, points, points, self.rmax, nlist, True)
        cdef NeighborList nlist_ = defaulted_nlist[0]
        cdef locality.NeighborList * nlist_ptr = nlist_.get_ptr()

        self.thisptr.compute(nlist_ptr, < vec3[float]*>l_points.data, nP)
        self.thisptr.computeNorm(< vec3[float]*>l_points.data, nP)
        return self

    def computeAveNorm(self, points, nlist=None):
        """Compute the local rotationally invariant :math:`Q_l` order parameter.

        :param points: points to calculate the order parameter
        :param nlist: :py:class:`freud.locality.NeighborList` object to use to
                        find bonds
        :type points: :rtype: :class:`numpy.ndarray`,
                        shape= :math:`\\left(N_{particles}, 3\\right)`,
                        dtype= :class:`numpy.float32`
        :type nlist: :py:class:`freud.locality.NeighborList`
        """
        points = freud.common.convert_array(
                points, 2, dtype=np.float32, contiguous=True,
                dim_message="points must be a 2 dimensional array")
        if points.shape[1] != 3:
            raise TypeError('points should be an Nx3 array')

        cdef np.ndarray[float, ndim = 2] l_points = points
        cdef unsigned int nP = <unsigned int > points.shape[0]

        defaulted_nlist = make_default_nlist(
            self.m_box, points, points, self.rmax, nlist, True)
        cdef NeighborList nlist_ = defaulted_nlist[0]
        cdef locality.NeighborList * nlist_ptr = nlist_.get_ptr()

        self.thisptr.compute(nlist_ptr, < vec3[float]*>l_points.data, nP)
        self.thisptr.computeAve(nlist_ptr, < vec3[float]*>l_points.data, nP)
        self.thisptr.computeAveNorm(< vec3[float]*>l_points.data, nP)
        return self

    @property
    def box(self):
        """Get the box used in the calculation
        """
        return self.getBox()

    def getBox(self):
        """
        Get the box used in the calculation

        :return: freud Box
        :rtype: :py:class:`freud.box.Box`
        """
        return BoxFromCPP(< box.Box > self.thisptr.getBox())

    def setBox(self, box):
        """
        Reset the simulation box

        :param box: simulation box
        :type box: :py:class:`freud.box.Box`
        """
        cdef _box.Box l_box = _box.Box(
                box.getLx(), box.getLy(), box.getLz(), box.getTiltFactorXY(),
                box.getTiltFactorXZ(), box.getTiltFactorYZ(), box.is2D())
        self.thisptr.setBox(l_box)

    @property
    def Ql(self):
        """
<<<<<<< HEAD
        Get a reference to the last computed Ql for each particle.  Returns NaN instead of Ql for particles with no neighbors.
=======
        Get a reference to the last computed Ql for each particle.  Returns NaN
        instead of Ql for particles with no neighbors.

        :return: order parameter
        :rtype: :class:`numpy.ndarray`,
                shape= :math:`\\left(N_{particles}\\right)`,
                dtype= :class:`numpy.float32`
>>>>>>> abba7e95
        """
        return self.getQl()

    def getQl(self):
        """
        Get a reference to the last computed :math:`Q_l` for each particle.
        Returns NaN instead of :math:`Q_l` for particles with no neighbors.

        :return: order parameter
        :rtype: :class:`numpy.ndarray`,
                shape= :math:`\\left(N_{particles}\\right)`,
                dtype= :class:`numpy.float32`
        """
        cdef float * Ql = self.thisptr.getQl().get()
        cdef np.npy_intp nbins[1]
        nbins[0] = <np.npy_intp > self.thisptr.getNP()
        cdef np.ndarray[float, ndim= 1
                        ] result = np.PyArray_SimpleNewFromData(
                                1, nbins, np.NPY_FLOAT32, < void*>Ql)
        return result

    @property
    def Wl(self):
        """
<<<<<<< HEAD
        Get a reference to the last computed :math:`W_l` for each particle.  Returns NaN instead of :math:`W_l` for \
        particles with no neighbors.
=======
        Get a reference to the last computed :math:`W_l` for each particle.
        Returns NaN instead of :math:`W_l` for particles with no neighbors.

        :return: order parameter
        :rtype: :class:`numpy.ndarray`,
                shape= :math:`\\left(N_{particles}\\right)`,
                dtype= :class:`numpy.complex64`
>>>>>>> abba7e95
        """
        return self.getWl()

    def getWl(self):
        """
        Get a reference to the last computed :math:`W_l` for each particle.
        Returns NaN instead of :math:`W_l` for particles with no neighbors.

        :return: order parameter
        :rtype: :class:`numpy.ndarray`,
                    shape= :math:`\\left(N_{particles}\\right)`,
                    dtype= :class:`numpy.complex64`
        """
        cdef float complex * Wl = self.thisptr.getWl().get()
        cdef np.npy_intp nbins[1]
        nbins[0] = <np.npy_intp > self.thisptr.getNP()
        cdef np.ndarray[np.complex64_t, ndim= 1
                        ] result = np.PyArray_SimpleNewFromData(
                                1, nbins, np.NPY_COMPLEX64, < void*>Wl)
        return result

    @property
    def ave_Wl(self):
        """
<<<<<<< HEAD
        Get a reference to the last computed :math:`W_l` for each particle.  Returns NaN instead of :math:`W_l` for \
        particles with no neighbors.
=======
        Get a reference to the last computed :math:`W_l` for each particle.
        Returns NaN instead of :math:`W_l` for particles with no neighbors.

        :return: order parameter
        :rtype: :class:`numpy.ndarray`,
                shape= :math:`\\left(N_{particles}\\right)`,
                dtype= :class:`numpy.float32`
>>>>>>> abba7e95
        """
        return self.getAveWl()

    def getAveWl(self):
        """
        Get a reference to the last computed :math:`W_l` for each particle.
        Returns NaN instead of :math:`W_l` for particles with no neighbors.

        :return: order parameter
        :rtype: :class:`numpy.ndarray`,
                shape= :math:`\\left(N_{particles}\\right)`,
                dtype= :class:`numpy.float32`
        """
        cdef float complex * Wl = self.thisptr.getAveWl().get()
        cdef np.npy_intp nbins[1]
        nbins[0] = <np.npy_intp > self.thisptr.getNP()
        cdef np.ndarray[np.complex64_t, ndim= 1
                ] result = np.PyArray_SimpleNewFromData(
                        1, nbins, np.NPY_COMPLEX64, < void*>Wl)
        return result

    @property
    def norm_Wl(self):
        """
<<<<<<< HEAD
        Get a reference to the last computed :math:`W_l` for each particle.  Returns NaN instead of :math:`W_l` for \
        particles with no neighbors.
=======
        Get a reference to the last computed :math:`W_l` for each particle.
        Returns NaN instead of :math:`W_l` for particles with no neighbors.

        :return: order parameter
        :rtype: :class:`numpy.ndarray`,
                shape= :math:`\\left(N_{particles}\\right)`,
                dtype= :class:`numpy.float32`
>>>>>>> abba7e95
        """
        return self.getWlNorm()

    def getWlNorm(self):
        """
        Get a reference to the last computed :math:`W_l` for each particle.
        Returns NaN instead of :math:`W_l` for particles with no neighbors.

        :return: order parameter
        :rtype: :class:`numpy.ndarray`,
                shape= :math:`\\left(N_{particles}\\right)`,
                dtype= :class:`numpy.float32`
        """
        cdef float complex * Wl = self.thisptr.getWlNorm().get()
        cdef np.npy_intp nbins[1]
        nbins[0] = <np.npy_intp > self.thisptr.getNP()
        cdef np.ndarray[np.complex64_t, ndim= 1
                        ] result = np.PyArray_SimpleNewFromData(
                                1, nbins, np.NPY_COMPLEX64, < void*>Wl)
        return result

    @property
    def ave_norm_Wl(self):
        """
<<<<<<< HEAD
        Get a reference to the last computed :math:`W_l` for each particle.  Returns NaN instead of :math:`W_l` for \
        particles with no neighbors.
=======
        Get a reference to the last computed :math:`W_l` for each particle.
        Returns NaN instead of :math:`W_l` for particles with no neighbors.

        :return: order parameter
        :rtype: :class:`numpy.ndarray`,
                shape= :math:`\\left(N_{particles}\\right)`,
                dtype= :class:`numpy.float32`
>>>>>>> abba7e95
        """
        return self.getWlAveNorm()

    def getWlAveNorm(self):
        """
        Get a reference to the last computed :math:`W_l` for each particle.
        Returns NaN instead of :math:`W_l` for particles with no neighbors.

        :return: order parameter
        :rtype: :class:`numpy.ndarray`,
                shape= :math:`\\left(N_{particles}\\right)`,
                dtype= :class:`numpy.float32`
        """
        cdef float complex * Wl = self.thisptr.getAveNormWl().get()
        cdef np.npy_intp nbins[1]
        nbins[0] = <np.npy_intp > self.thisptr.getNP()
        cdef np.ndarray[np.complex64_t, ndim= 1
                        ] result = np.PyArray_SimpleNewFromData(
                            1, nbins, np.NPY_COMPLEX64, < void*>Wl)
        return result

    @property
    def num_particles(self):
        """
        Get the number of particles
        """
        return self.getNP()

    def getNP(self):
        """
        Get the number of particles

        :return: :math:`N_{particles}`
        :rtype: unsigned int
        """
        cdef unsigned int np = self.thisptr.getNP()
        return np

cdef class LocalWlNear(LocalWl):
    """Compute the local Steinhardt rotationally invariant :math:`W_l` order
    parameter [Cit4]_ for a set of points.

    Implements the local rotationally invariant :math:`W_l` order parameter
    described by Steinhardt that can aid in distinguishing between FCC, HCP,
    and BCC.

    For more details see PJ Steinhardt (1983) (DOI: 10.1103/PhysRevB.28.784)

    Added first/second shell combined average :math:`W_l` order parameter for a
    set of points:

    * Variation of the Steinhardt :math:`W_l` order parameter
    * For a particle i, we calculate the average :math:`W_l` by summing the
    spherical harmonics between particle i and its neighbors j and the
    neighbors k of neighbor j in a local region

    .. moduleauthor:: Xiyu Du <xiyudu@umich.edu>

    :param box: simulation box
    :param rmax: Cutoff radius for the local order parameter. Values near first
                    minima of the rdf are recommended
    :param l: Spherical harmonic quantum number l.  Must be a positive number
    :param kn: Number of nearest neighbors. Must be a positive number
    :type box: :py:class:`freud.box.Box`
    :type rmax: float
    :type l: unsigned int
    :type kn: unsigned int

    .. todo:: move box to compute, this is old API
    """
    cdef num_neigh

    def __init__(self, box, rmax, l, kn=12):
        cdef _box.Box l_box = _box.Box(
                box.getLx(), box.getLy(), box.getLz(), box.getTiltFactorXY(),
                box.getTiltFactorXZ(), box.getTiltFactorYZ(), box.is2D())
        self.thisptr = new order.LocalWl(l_box, rmax, l)
        self.m_box = box
        self.rmax = rmax
        self.num_neigh = kn

    def __dealloc__(self):
        del self.thisptr
        self.thisptr = <order.LocalWl*>0

    def compute(self, points, nlist=None):
        """Compute the local rotationally invariant Ql order parameter.

        :param points: points to calculate the order parameter
        :param nlist: :py:class:`freud.locality.NeighborList` object to use to
                        find bonds
        :type points: :class:`numpy.ndarray`,
                        shape= :math:`\\left(N_{particles}, 3\\right)`,
                        dtype= :class:`numpy.float32`
        :type nlist: :py:class:`freud.locality.NeighborList`
        """
        defaulted_nlist = make_default_nlist_nn(
            self.m_box, points, points, self.num_neigh, nlist, True, self.rmax)
        cdef NeighborList nlist_ = defaulted_nlist[0]
        return LocalWl.compute(self, points, nlist_)

    def computeAve(self, points, nlist=None):
        """Compute the local rotationally invariant Ql order parameter.

        :param points: points to calculate the order parameter
        :param nlist: :py:class:`freud.locality.NeighborList` object to use to
                        find bonds
        :type points: :class:`numpy.ndarray`,
                        shape= :math:`\\left(N_{particles}, 3\\right)`,
                        dtype= :class:`numpy.float32`
        :type nlist: :py:class:`freud.locality.NeighborList`
        """
        defaulted_nlist = make_default_nlist_nn(
            self.m_box, points, points, self.num_neigh, nlist, True, self.rmax)
        cdef NeighborList nlist_ = defaulted_nlist[0]
        return LocalWl.computeAve(self, points, nlist_)

    def computeNorm(self, points, nlist=None):
        """Compute the local rotationally invariant Ql order parameter.

        :param points: points to calculate the order parameter
        :param nlist: :py:class:`freud.locality.NeighborList` object to use to
                        find bonds
        :type points: :class:`numpy.ndarray`,
                        shape= :math:`\\left(N_{particles}, 3\\right)`,
                        dtype= :class:`numpy.float32`
        :type nlist: :py:class:`freud.locality.NeighborList`
        """
        defaulted_nlist = make_default_nlist_nn(
            self.m_box, points, points, self.num_neigh, nlist, True, self.rmax)
        cdef NeighborList nlist_ = defaulted_nlist[0]
        return LocalWl.computeNorm(self, points, nlist_)

    def computeAveNorm(self, points, nlist=None):
        """Compute the local rotationally invariant Ql order parameter.

        :param points: points to calculate the order parameter
        :param nlist: :py:class:`freud.locality.NeighborList` object to use to
                        find bonds
        :type points: :class:`numpy.ndarray`,
                        shape= :math:`\\left(N_{particles}, 3\\right)`,
                        dtype= :class:`numpy.float32`
        :type nlist: :py:class:`freud.locality.NeighborList`
        """
        defaulted_nlist = make_default_nlist_nn(
            self.m_box, points, points, self.num_neigh, nlist, True, self.rmax)
        cdef NeighborList nlist_ = defaulted_nlist[0]
        return LocalWl.computeAveNorm(self, points, nlist_)

cdef class SolLiq:
    """Computes dot products of :math:`Q_{lm}` between particles and uses these
    for clustering.

    .. moduleauthor:: Richmond Newman <newmanrs@umich.edu>

    :param box: simulation box
    :param rmax: Cutoff radius for the local order parameter. Values near first
                    minima of the rdf are recommended
    :param Qthreshold: Value of dot product threshold when evaluating
                        :math:`Q_{lm}^*(i) Q_{lm}(j)` to determine if a
                        neighbor pair is a solid-like bond. (For :math:`l=6`,
                        0.7 generally good for FCC or BCC structures)
    :param Sthreshold: Minimum required number of adjacent solid-link bonds for
                        a particle to be considered solid-like for clustering.
                        (For :math:`l=6`, 6-8 generally good for FCC or BCC
                        structures)
    :param l: Choose spherical harmonic :math:`Q_l`.  Must be positive and
                even.
    :type box: :py:meth:`freud.box.Box`
    :type rmax: float
    :type Qthreshold: float
    :type Sthreshold: unsigned int
    :type l: unsigned int

    .. todo:: move box to compute, this is old API
    """
    cdef order.SolLiq * thisptr
    cdef m_box
    cdef rmax

    def __init__(self, box, rmax, Qthreshold, Sthreshold, l):
        cdef _box.Box l_box = _box.Box(
                box.getLx(), box.getLy(), box.getLz(), box.getTiltFactorXY(),
                box.getTiltFactorXZ(), box.getTiltFactorYZ(), box.is2D())
        self.thisptr = new order.SolLiq(l_box, rmax, Qthreshold, Sthreshold, l)
        self.m_box = box
        self.rmax = rmax

    def __dealloc__(self):
        del self.thisptr
        self.thisptr = <order.SolLiq*>0

    def compute(self, points, nlist=None):
        """Compute the local rotationally invariant Ql order parameter.

        :param points: points to calculate the order parameter
        :param nlist: :py:class:`freud.locality.NeighborList` object to use to
                        find bonds
        :type points: :class:`numpy.ndarray`,
                        shape= :math:`\\left(N_{particles}, 3\\right)`,
                        dtype= :class:`numpy.float32`
        :type nlist: :py:class:`freud.locality.NeighborList`
        """
        points = freud.common.convert_array(
                points, 2, dtype=np.float32, contiguous=True,
                dim_message="points must be a 2 dimensional array")
        if points.shape[1] != 3:
            raise TypeError('points should be an Nx3 array')

        cdef np.ndarray[float, ndim = 2] l_points = points
        cdef unsigned int nP = <unsigned int > points.shape[0]

        defaulted_nlist = make_default_nlist(
            self.m_box, points, points, self.rmax, nlist, True)
        cdef NeighborList nlist_ = defaulted_nlist[0]
        cdef locality.NeighborList * nlist_ptr = nlist_.get_ptr()

        self.thisptr.compute(nlist_ptr, < vec3[float]*>l_points.data, nP)
        return self

    def computeSolLiqVariant(self, points, nlist=None):
        """Compute the local rotationally invariant Ql order parameter.

        :param points: points to calculate the order parameter
        :param nlist: :py:class:`freud.locality.NeighborList` object to use to
                        find bonds
        :type points: :class:`numpy.ndarray`,
                        shape= :math:`\\left(N_{particles}, 3\\right)`,
                        dtype= :class:`numpy.float32`
        :type nlist: :py:class:`freud.locality.NeighborList`
        """
        points = freud.common.convert_array(
                points, 2, dtype=np.float32, contiguous=True,
                dim_message="points must be a 2 dimensional array")
        if points.shape[1] != 3:
            raise TypeError('points should be an Nx3 array')

        cdef np.ndarray[float, ndim = 2] l_points = points
        cdef unsigned int nP = <unsigned int > points.shape[0]

        defaulted_nlist = make_default_nlist(
            self.m_box, points, points, self.rmax, nlist, True)
        cdef NeighborList nlist_ = defaulted_nlist[0]
        cdef locality.NeighborList * nlist_ptr = nlist_.get_ptr()

        self.thisptr.computeSolLiqVariant(
                nlist_ptr, < vec3[float]*>l_points.data, nP)
        return self

    def computeSolLiqNoNorm(self, points, nlist=None):
        """Compute the local rotationally invariant Ql order parameter.

        :param points: points to calculate the order parameter
        :param nlist: :py:class:`freud.locality.NeighborList` object to use to
                        find bonds
        :type points: :class:`numpy.ndarray`,
                        shape= :math:`\\left(N_{particles}, 3\\right)`,
                        dtype= :class:`numpy.float32`
        :type nlist: :py:class:`freud.locality.NeighborList`
        """
        points = freud.common.convert_array(
                points, 2, dtype=np.float32, contiguous=True,
                dim_message="points must be a 2 dimensional array")
        if points.shape[1] != 3:
            raise TypeError('points should be an Nx3 array')

        cdef np.ndarray[float, ndim = 2] l_points = points
        cdef unsigned int nP = <unsigned int > points.shape[0]

        defaulted_nlist = make_default_nlist(
            self.m_box, points, points, self.rmax, nlist, True)
        cdef NeighborList nlist_ = defaulted_nlist[0]
        cdef locality.NeighborList * nlist_ptr = nlist_.get_ptr()

        self.thisptr.computeSolLiqNoNorm(
                nlist_ptr, < vec3[float]*>l_points.data, nP)
        return self

    @property
    def box(self):
        """
        Get the box used in the calculation
        """
        return self.getBox()

    @box.setter
    def box(self, value):
        """
        Reset the simulation box

        :param box: simulation box
        :type box: :py:class:`freud.box.Box`
        """
        self.setBox(value)

    def getBox(self):
        """
        Get the box used in the calculation

        :return: freud Box
        :rtype: :py:class:`freud.box.Box`
        """
        return BoxFromCPP(< box.Box > self.thisptr.getBox())

    def setClusteringRadius(self, rcutCluster):
        """
        Reset the clustering radius

        :param rcutCluster: radius for the cluster finding
        :type rcutCluster: float
        """
        self.thisptr.setClusteringRadius(rcutCluster)

    def setBox(self, box):
        """
        Reset the simulation box

        :param box: simulation box
        :type box: :py:class:`freud.box.Box`
        """
        cdef _box.Box l_box = _box.Box(
                box.getLx(), box.getLy(), box.getLz(), box.getTiltFactorXY(),
                box.getTiltFactorXZ(), box.getTiltFactorYZ(), box.is2D())
        self.thisptr.setBox(l_box)

    @property
    def largest_cluster_size(self):
        """
        Returns the largest cluster size. Must compute sol-liq first
        """
        return self.getLargestClusterSize()

    def getLargestClusterSize(self):
        """
        Returns the largest cluster size. Must compute sol-liq first

        :return: largest cluster size
        :rtype: unsigned int
        """
        cdef unsigned int clusterSize = self.thisptr.getLargestClusterSize()
        return clusterSize

    @property
    def cluster_sizes(self):
        """
        Return the sizes of all clusters
<<<<<<< HEAD
=======

        :return: largest cluster size
        :rtype: :class:`numpy.ndarray`,
                shape= :math:`\\left(N_{clusters}\\right)`,
                dtype= :class:`numpy.uint32`
>>>>>>> abba7e95
        """
        return self.getClusterSizes()

    def getClusterSizes(self):
        """
        Return the sizes of all clusters

        :return: largest cluster size
        :rtype: :class:`numpy.ndarray`,
                shape= :math:`\\left(N_{clusters}\\right)`,
                dtype= :class:`numpy.uint32`

        .. todo:: unsure of the best way to pass back...as this doesn't do
        what I want
        """
        cdef vector[unsigned int] clusterSizes = self.thisptr.getClusterSizes()
        cdef np.npy_intp nbins[1]
        nbins[0] = <np.npy_intp > self.thisptr.getNumClusters()
        cdef np.ndarray[np.uint32_t, ndim= 1
                        ] result = np.PyArray_SimpleNewFromData(
                            1, nbins, np.NPY_UINT32, < void*> & clusterSizes)
        return result

    @property
    def Ql_mi(self):
        """
        Get a reference to the last computed :math:`Q_{lmi}` for each particle.
<<<<<<< HEAD
=======

        :return: order parameter
        :rtype: :class:`numpy.ndarray`,
                shape= :math:`\\left(N_{particles}\\right)`,
                dtype= :class:`numpy.complex64`
>>>>>>> abba7e95
        """
        return self.getQlmi()

    def getQlmi(self):
        """
        Get a reference to the last computed :math:`Q_{lmi}` for each particle.

        :return: order parameter
        :rtype: :class:`numpy.ndarray`,
                shape= :math:`\\left(N_{particles}\\right)`,
                dtype= :class:`numpy.complex64`
        """
        cdef float complex * Qlmi = self.thisptr.getQlmi().get()
        cdef np.npy_intp nbins[1]
        nbins[0] = <np.npy_intp > self.thisptr.getNP()
        cdef np.ndarray[np.complex64_t, ndim= 1
                        ] result = np.PyArray_SimpleNewFromData(
                                1, nbins, np.NPY_COMPLEX64, < void*>Qlmi)
        return result

    @property
    def clusters(self):
        """
<<<<<<< HEAD
        Get a reference to the last computed set of solid-like cluster indices for each particle
=======
        Get a reference to the last computed set of solid-like cluster indices
        for each particle

        :return: clusters
        :rtype: :class:`numpy.ndarray`,
                shape= :math:`\\left(N_{particles}\\right)`,
                dtype= :class:`numpy.uint32`
>>>>>>> abba7e95
        """
        return self.getClusters()

    def getClusters(self):
        """
        Get a reference to the last computed set of solid-like cluster indices
        for each particle

        :return: clusters
        :rtype: :class:`numpy.ndarray`,
                shape= :math:`\\left(N_{particles}\\right)`,
                dtype= :class:`numpy.uint32`
        """
        cdef unsigned int * clusters = self.thisptr.getClusters().get()
        cdef np.npy_intp nbins[1]
        # this is the correct number
        nbins[0] = <np.npy_intp > self.thisptr.getNP()
        cdef np.ndarray[np.uint32_t, ndim= 1
                        ] result = np.PyArray_SimpleNewFromData(
                                1, nbins, np.NPY_UINT32, < void*>clusters)
        return result

    @property
    def num_connections(self):
        """
        Get a reference to the number of connections per particle
<<<<<<< HEAD
=======

        :return: clusters
        :rtype: :class:`numpy.ndarray`,
                shape= :math:`\\left(N_{particles}\\right)`,
                dtype= :class:`numpy.uint32`
>>>>>>> abba7e95
        """
        return self.getNumberOfConnections()

    def getNumberOfConnections(self):
        """
        Get a reference to the number of connections per particle

        :return: clusters
        :rtype: :class:`numpy.ndarray`,
                shape= :math:`\\left(N_{particles}\\right)`,
                dtype= :class:`numpy.uint32`
        """
        cdef unsigned int * connections = \
            self.thisptr.getNumberOfConnections().get()
        cdef np.npy_intp nbins[1]
        # this is the correct number
        nbins[0] = <np.npy_intp > self.thisptr.getNP()
        cdef np.ndarray[np.uint32_t, ndim= 1
                        ] result = np.PyArray_SimpleNewFromData(
                            1, nbins, np.NPY_UINT32, < void*>connections)
        return result

    @property
    def Ql_dot_ij(self):
        """
        Get a reference to the number of connections per particle
<<<<<<< HEAD
=======

        :return: clusters
        :rtype: :class:`numpy.ndarray`,
                    shape= :math:`\\left(N_{particles}\\right)`,
                    dtype= :class:`numpy.uint32`
>>>>>>> abba7e95
        """
        return self.getNumberOfConnections()

    def getQldot_ij(self):
        """
        Get a reference to the qldot_ij values

        :return: largest cluster size
        :rtype: :class:`numpy.ndarray`,
                shape= :math:`\\left(N_{clusters}\\right)`,
                dtype= :class:`numpy.complex64`

        .. todo:: figure out the size of this cause apparently its size is just
            its size
        """
        cdef vector[float complex] Qldot = self.thisptr.getQldot_ij()
        cdef np.npy_intp nbins[1]
        nbins[0] = <np.npy_intp > self.thisptr.getNumClusters()
        cdef np.ndarray[np.complex64_t, ndim= 1
                        ] result = np.PyArray_SimpleNewFromData(
                                1, nbins, np.NPY_COMPLEX64, < void*> & Qldot)
        return result

    @property
    def num_particles(self):
        """
        Get the number of particles
        """
        return self.getNP()

    def getNP(self):
        """
        Get the number of particles

        :return: np
        :rtype: unsigned int
        """
        cdef unsigned int np = self.thisptr.getNP()
        return np

cdef class SolLiqNear(SolLiq):
    """Computes dot products of :math:`Q_{lm}` between particles and uses these
    for clustering.

    .. moduleauthor:: Richmond Newman <newmanrs@umich.edu>

    :param box: simulation box
    :param rmax: Cutoff radius for the local order parameter. Values near first
                    minima of the rdf are recommended
    :param Qthreshold: Value of dot product threshold when evaluating
                        :math:`Q_{lm}^*(i) Q_{lm}(j)` to determine if a
                        neighbor pair is a solid-like bond. (For :math:`l=6`,
                        0.7 generally good for FCC or BCC structures)
    :param Sthreshold: Minimum required number of adjacent solid-link bonds for
                        a particle to be considered solid-like for clustering.
                        (For :math:`l=6`, 6-8 generally good for FCC or BCC
                        structures)
    :param l: Choose spherical harmonic :math:`Q_l`.  Must be positive and
                even.
    :param kn: Number of nearest neighbors. Must be a positive number
    :type box: :py:class:`freud.box.Box`
    :type rmax: float
    :type Qthreshold: float
    :type Sthreshold: unsigned int
    :type l: unsigned int
    :type kn: unsigned int

    .. todo:: move box to compute, this is old API
    """
    cdef num_neigh

    def __init__(self, box, rmax, Qthreshold, Sthreshold, l, kn=12):
        cdef _box.Box l_box = _box.Box(
                box.getLx(), box.getLy(), box.getLz(), box.getTiltFactorXY(),
                box.getTiltFactorXZ(), box.getTiltFactorYZ(), box.is2D())
        self.thisptr = new order.SolLiq(l_box, rmax, Qthreshold, Sthreshold, l)
        self.m_box = box
        self.rmax = rmax
        self.num_neigh = kn

    def __dealloc__(self):
        del self.thisptr
        self.thisptr = <order.SolLiq*>0

    def compute(self, points, nlist=None):
        """Compute the local rotationally invariant :math:`Q_l` order
        parameter.

        :param points: points to calculate the order parameter
        :param nlist: :py:class:`freud.locality.NeighborList` object to use to
                        find bonds
        :type points: :class:`numpy.ndarray`,
                        shape= :math:`\\left(N_{particles}, 3\\right)`,
                        dtype= :class:`numpy.float32`
        :type nlist: :py:class:`freud.locality.NeighborList`
        """
        defaulted_nlist = make_default_nlist_nn(
            self.m_box, points, points, self.num_neigh, nlist, True, self.rmax)
        cdef NeighborList nlist_ = defaulted_nlist[0]
        return SolLiq.compute(self, points, nlist_)

    def computeSolLiqVariant(self, points, nlist=None):
        """Compute the local rotationally invariant :math:`Q_l` order parameter.

        :param points: points to calculate the order parameter
        :param nlist: :py:class:`freud.locality.NeighborList` object to use to
                        find bonds
        :type points: :class:`numpy.ndarray`,
                        shape= :math:`\\left(N_{particles}, 3\\right)`,
                        dtype= :class:`numpy.float32`
        :type nlist: :py:class:`freud.locality.NeighborList`
        """
        defaulted_nlist = make_default_nlist_nn(
            self.m_box, points, points, self.num_neigh, nlist, True, self.rmax)
        cdef NeighborList nlist_ = defaulted_nlist[0]
        return SolLiq.computeSolLiqVariant(self, points, nlist_)

    def computeSolLiqNoNorm(self, points, nlist=None):
        """Compute the local rotationally invariant :math:`Q_l` order parameter.

        :param points: points to calculate the order parameter
        :param nlist: :py:class:`freud.locality.NeighborList` object to use to
                        find bonds
        :type points: :class:`numpy.ndarray`,
                        shape= :math:`\\left(N_{particles}, 3\\right)`,
                        dtype= :class:`numpy.float32`
        :type nlist: :py:class:`freud.locality.NeighborList`
        """
        defaulted_nlist = make_default_nlist_nn(
            self.m_box, points, points, self.num_neigh, nlist, True, self.rmax)
        cdef NeighborList nlist_ = defaulted_nlist[0]
        return SolLiq.computeSolLiqNoNorm(self, points, nlist_)

cdef class MatchEnv:
    """Clusters particles according to whether their local environments match
    or not, according to various shape matching metrics.

    .. moduleauthor:: Erin Teich <erteich@umich.edu>

    :param box: Simulation box
    :param rmax: Cutoff radius for cell list and clustering algorithm. Values
                    near first minimum of the rdf are recommended.
    :param k: Number of nearest neighbors taken to define the local environment
                of any given particle.
    :type box: :class:`freud.box.Box`
    :type rmax: float
    :type k: unsigned int
    """
    cdef order.MatchEnv * thisptr
    cdef rmax
    cdef num_neigh
    cdef m_box

    def __cinit__(self, box, rmax, k):
        cdef _box.Box l_box = _box.Box(
                box.getLx(), box.getLy(), box.getLz(), box.getTiltFactorXY(),
                box.getTiltFactorXZ(), box.getTiltFactorYZ(), box.is2D())
        self.thisptr = new order.MatchEnv(l_box, rmax, k)

        self.rmax = rmax
        self.num_neigh = k
        self.m_box = box

    def __dealloc__(self):
        del self.thisptr

    def setBox(self, box):
        """
        Reset the simulation box

        :param box: simulation box
        :type box: :py:class:`freud.box.Box`
        """
        cdef _box.Box l_box = _box.Box(
                box.getLx(), box.getLy(), box.getLz(), box.getTiltFactorXY(),
                box.getTiltFactorXZ(), box.getTiltFactorYZ(), box.is2D())
        self.thisptr.setBox(l_box)
        self.m_box = box

    def cluster(self, points, threshold, hard_r=False, registration=False,
                global_search=False, nlist=None):
        """Determine clusters of particles with matching environments.

        :param points: particle positions
        :param threshold: maximum magnitude of the vector difference between
                            two vectors, below which you call them matching
        :param hard_r: if true, add all particles that fall within the
                        threshold of m_rmaxsq to the environment
        :param registration: if true, first use brute force registration to
                                orient one set of environment vectors with
                                respect to the other set such that it minimizes
                                the RMSD between the two sets
        :param global_search: if true, do an exhaustive search wherein you
                                compare the environments of every single pair
                                of particles in the simulation. If false, only
                                compare the environments of neighboring
                                particles.
        :param nlist: :py:class:`freud.locality.NeighborList` object to use to
                        find bonds
        :type points: :class:`numpy.ndarray`,
                        shape= :math:`\\left(N_{particles}, 3\\right)`,
                        dtype= :class:`numpy.float32`
        :type threshold: float
        :type hard_r: bool
        :type registration: bool
        :type nlist: :py:class:`freud.locality.NeighborList`
        """
        points = freud.common.convert_array(
                points, 2, dtype=np.float32, contiguous=True,
                dim_message="points must be a 2 dimensional array")
        if points.shape[1] != 3:
            raise TypeError('points should be an Nx3 array')

        # keeping the below syntax seems to be crucial for passing unit tests
        cdef np.ndarray[float, ndim = 1] l_points = np.ascontiguousarray(
                points.flatten())
        cdef unsigned int nP = <unsigned int > points.shape[0]

        cdef locality.NeighborList * nlist_ptr
        cdef NeighborList nlist_
        if hard_r:
            defaulted_nlist = make_default_nlist(
                self.m_box, points, points, self.rmax, nlist, True)
            nlist_ = defaulted_nlist[0]
            nlist_ptr = nlist_.get_ptr()
        else:
            defaulted_nlist = make_default_nlist_nn(
                self.m_box, points, points, self.num_neigh, nlist,
                None, self.rmax)
            nlist_ = defaulted_nlist[0]
            nlist_ptr = nlist_.get_ptr()

        # keeping the below syntax seems to be crucial for passing unit tests
        self.thisptr.cluster(
                nlist_ptr, < vec3[float]*> & l_points[0], nP, threshold,
                hard_r, registration, global_search)

    def matchMotif(self, points, refPoints, threshold, registration=False,
                   nlist=None):
        """Determine clusters of particles that match the motif provided by
        refPoints.

        :param points: particle positions
        :param refPoints: vectors that make up the motif against which we are
                            matching
        :param threshold: maximum magnitude of the vector difference between
                            two vectors, below which you call them matching
        :param registration: if true, first use brute force registration to
                                orient one set of environment vectors with
                                respect to the other set such that it minimizes
                                the RMSD between the two sets
        :param nlist: :py:class:`freud.locality.NeighborList` object to use to
                        find bonds
        :type points: :class:`numpy.ndarray`,
                        shape= :math:`\\left(N_{particles}, 3\\right)`,
                        dtype= :class:`numpy.float32`
        :type refPoints: :class:`numpy.ndarray`,
                            shape= :math:`\\left(N_{neighbors}, 3\\right)`,
                            dtype= :class:`numpy.float32`
        :type threshold: float
        :type registration: bool
        :type nlist: :py:class:`freud.locality.NeighborList`
        """
        points = freud.common.convert_array(
                points, 2, dtype=np.float32, contiguous=True,
                dim_message="points must be a 2 dimensional array")
        if points.shape[1] != 3:
            raise TypeError('points should be an Nx3 array')

        refPoints = freud.common.convert_array(
                refPoints, 2, dtype=np.float32, contiguous=True,
                dim_message="refPoints must be a 2 dimensional array")
        if refPoints.shape[1] != 3:
            raise TypeError('refPoints should be an Nx3 array')

        # keeping the below syntax seems to be crucial for passing unit tests
        cdef np.ndarray[float, ndim = 1] l_points = np.ascontiguousarray(
                points.flatten())
        cdef np.ndarray[float, ndim = 1] l_refPoints = np.ascontiguousarray(
                refPoints.flatten())
        cdef unsigned int nP = <unsigned int > points.shape[0]
        cdef unsigned int nRef = <unsigned int > refPoints.shape[0]

        defaulted_nlist = make_default_nlist_nn(
            self.m_box, points, points, self.num_neigh, nlist, None, self.rmax)
        cdef NeighborList nlist_ = defaulted_nlist[0]
        cdef locality.NeighborList * nlist_ptr = nlist_.get_ptr()

        # keeping the below syntax seems to be crucial for passing unit tests
        self.thisptr.matchMotif(
                nlist_ptr, < vec3[float]*> & l_points[0], nP,
                < vec3[float]*> & l_refPoints[0], nRef, threshold,
                registration)

    def minRMSDMotif(self, points, refPoints, registration=False, nlist=None):
        """Rotate (if registration=True) and permute the environments of all
        particles to minimize their RMSD wrt the motif provided by refPoints.

        :param points: particle positions
        :param refPoints: vectors that make up the motif against which we are
                            matching
        :param registration: if true, first use brute force registration to
                                orient one set of environment vectors with
                                respect to the other set such that it minimizes
                                the RMSD between the two sets
        :param nlist: :py:class:`freud.locality.NeighborList` object to use to
                        find bonds
        :type points: :class:`numpy.ndarray`,
                        shape= :math:`\\left(N_{particles}, 3\\right)`,
                        dtype= :class:`numpy.float32`
        :type refPoints: :class:`numpy.ndarray`,
                            shape= :math:`\\left(N_{neighbors}, 3\\right)`,
                            dtype= :class:`numpy.float32`
        :type threshold: float
        :type hard_r: bool
        :type registration: bool
        :return: vector of minimal RMSD values, one value per particle.
        :rtype: :class:`numpy.ndarray`,
                shape= :math:`\\left(N_{particles}\\right)`,
                dtype= :class:`numpy.float32`
        :type nlist: :py:class:`freud.locality.NeighborList`
        """
        points = freud.common.convert_array(
                points, 2, dtype=np.float32, contiguous=True,
                dim_message="points must be a 2 dimensional array")
        if points.shape[1] != 3:
            raise TypeError('points should be an Nx3 array')

        refPoints = freud.common.convert_array(
                refPoints, 2, dtype=np.float32, contiguous=True,
                dim_message="refPoints must be a 2 dimensional array")
        if refPoints.shape[1] != 3:
            raise TypeError('refPoints should be an Nx3 array')

        # keeping the below syntax seems to be crucial for passing unit tests
        cdef np.ndarray[float, ndim = 1] l_points = np.ascontiguousarray(
                points.flatten())
        cdef np.ndarray[float, ndim = 1] l_refPoints = np.ascontiguousarray(
                refPoints.flatten())
        cdef unsigned int nP = <unsigned int > points.shape[0]
        cdef unsigned int nRef = <unsigned int > refPoints.shape[0]

        defaulted_nlist = make_default_nlist_nn(
            self.m_box, points, points, self.num_neigh, nlist, None, self.rmax)
        cdef NeighborList nlist_ = defaulted_nlist[0]
        cdef locality.NeighborList * nlist_ptr = nlist_.get_ptr()

        # keeping the below syntax seems to be crucial for passing unit tests
        cdef vector[float] min_rmsd_vec = self.thisptr.minRMSDMotif(
                nlist_ptr, < vec3[float]*> & l_points[0], nP,
                < vec3[float]*> & l_refPoints[0], nRef, registration)

        return min_rmsd_vec

    def isSimilar(self, refPoints1, refPoints2, threshold, registration=False):
        """Test if the motif provided by refPoints1 is similar to the motif
        provided by refPoints2.

        :param refPoints1: vectors that make up motif 1
        :param refPoints2: vectors that make up motif 2
        :param threshold: maximum magnitude of the vector difference between
                            two vectors, below which you call them matching
        :param registration: if true, first use brute force registration to
                                orient one set of environment vectors with
                                respect to the other set such that it minimizes
                                the RMSD between the two sets
        :type refPoints1: :class:`numpy.ndarray`,
                            shape= :math:`\\left(N_{particles}, 3\\right)`,
                            dtype= :class:`numpy.float32`
        :type refPoints2: :class:`numpy.ndarray`,
                            shape= :math:`\\left(N_{particles}, 3\\right)`,
                            dtype= :class:`numpy.float32`
        :type threshold: float
        :type registration: bool
        :return: a doublet that gives the rotated (or not) set of refPoints2,
                    and the mapping between the vectors of refPoints1 and
                    refPoints2 that will make them correspond to each other.
                    empty if they do not correspond to each other.
        :rtype: tuple[( :class:`numpy.ndarray`,
                shape= :math:`\\left(N_{particles}, 3\\right)`,
                dtype= :class:`numpy.float32`), map[int, int]]
        """
        refPoints1 = freud.common.convert_array(
                refPoints1, 2, dtype=np.float32, contiguous=True,
                dim_message="refPoints1 must be a 2 dimensional array")
        if refPoints1.shape[1] != 3:
            raise TypeError('refPoints1 should be an Nx3 array')

        refPoints2 = freud.common.convert_array(
                refPoints2, 2, dtype=np.float32, contiguous=True,
                dim_message="refPoints2 must be a 2 dimensional array")
        if refPoints2.shape[1] != 3:
            raise TypeError('refPoints2 should be an Nx3 array')

        # keeping the below syntax seems to be crucial for passing unit tests
        cdef np.ndarray[float, ndim = 1] l_refPoints1 = np.copy(
                np.ascontiguousarray(refPoints1.flatten()))
        cdef np.ndarray[float, ndim = 1] l_refPoints2 = np.copy(
                np.ascontiguousarray(refPoints2.flatten()))
        cdef unsigned int nRef1 = <unsigned int > refPoints1.shape[0]
        cdef unsigned int nRef2 = <unsigned int > refPoints2.shape[0]
        cdef float threshold_sq = threshold*threshold

        if nRef1 != nRef2:
            raise ValueError(
                ("the number of vectors in refPoints1 must MATCH the number of"
                    "vectors in refPoints2"))

        # keeping the below syntax seems to be crucial for passing unit tests
        cdef map[unsigned int, unsigned int] vec_map = self.thisptr.isSimilar(
                < vec3[float]*>&l_refPoints1[0],
                < vec3[float]*>&l_refPoints2[0],
                nRef1, threshold_sq, registration)
        cdef np.ndarray[float, ndim = 2] rot_refPoints2 = np.reshape(
                l_refPoints2, (nRef2, 3))
        return [rot_refPoints2, vec_map]

    def minimizeRMSD(self, refPoints1, refPoints2, registration=False):
        """Get the somewhat-optimal RMSD between the set of vectors refPoints1
        and the set of vectors refPoints2.

        :param refPoints1: vectors that make up motif 1
        :param refPoints2: vectors that make up motif 2
        :param registration: if true, first use brute force registration to
                                orient one set of environment vectors with
                                respect to the other set such that it minimizes
                                the RMSD between the two sets
        :type refPoints1: :class:`numpy.ndarray`,
                            shape= :math:`\\left(N_{particles}, 3\\right)`,
                            dtype= :class:`numpy.float32`
        :type refPoints2: :class:`numpy.ndarray`,
                            shape= :math:`\\left(N_{particles}, 3\\right)`,
                            dtype= :class:`numpy.float32`
        :type registration: bool
        :return: a triplet that gives the associated min_rmsd, rotated (or not)
                    set of refPoints2, and the mapping between the vectors of
                    refPoints1 and refPoints2 that somewhat minimizes the RMSD.
        :rtype: tuple[float, ( :class:`numpy.ndarray`,
                shape= :math:`\\left(N_{particles}, 3\\right)`,
                dtype= :class:`numpy.float32`), map[int, int]]
        """
        refPoints1 = freud.common.convert_array(
                refPoints1, 2, dtype=np.float32, contiguous=True,
                dim_message="refPoints1 must be a 2 dimensional array")
        if refPoints1.shape[1] != 3:
            raise TypeError('refPoints1 should be an Nx3 array')

        refPoints2 = freud.common.convert_array(
                refPoints2, 2, dtype=np.float32, contiguous=True,
                dim_message="refPoints2 must be a 2 dimensional array")
        if refPoints2.shape[1] != 3:
            raise TypeError('refPoints2 should be an Nx3 array')

        # keeping the below syntax seems to be crucial for passing unit tests
        cdef np.ndarray[float, ndim = 1] l_refPoints1 = np.copy(
                np.ascontiguousarray(refPoints1.flatten()))
        cdef np.ndarray[float, ndim = 1] l_refPoints2 = np.copy(
                np.ascontiguousarray(refPoints2.flatten()))
        cdef unsigned int nRef1 = <unsigned int > refPoints1.shape[0]
        cdef unsigned int nRef2 = <unsigned int > refPoints2.shape[0]

        if nRef1 != nRef2:
            raise ValueError(
                ("the number of vectors in refPoints1 must MATCH the number of"
                    "vectors in refPoints2"))

        cdef float min_rmsd = -1
        # keeping the below syntax seems to be crucial for passing unit tests
        cdef map[unsigned int, unsigned int] results_map = \
            self.thisptr.minimizeRMSD(
                    < vec3[float]*>&l_refPoints1[0],
                    < vec3[float]*>&l_refPoints2[0],
                    nRef1, min_rmsd, registration)
        cdef np.ndarray[float, ndim = 2] rot_refPoints2 = np.reshape(
                l_refPoints2, (nRef2, 3))
        return [min_rmsd, rot_refPoints2, results_map]

    def getClusters(self):
        """
        Get a reference to the particles, indexed into clusters according to
        their matching local environments

        :return: clusters
        :rtype: :class:`numpy.ndarray`,
                shape= :math:`\\left(N_{particles}\\right)`,
                dtype= :class:`numpy.uint32`
        """
        cdef unsigned int * clusters = self.thisptr.getClusters().get()
        cdef np.npy_intp nbins[1]
        # this is the correct number
        nbins[0] = <np.npy_intp > self.thisptr.getNP()
        cdef np.ndarray[np.uint32_t, ndim= 1
                        ] result = np.PyArray_SimpleNewFromData(
                                1, nbins, np.NPY_UINT32, < void*>clusters)
        return result

    def getEnvironment(self, i):
        """
        Returns the set of vectors defining the environment indexed by i

        :param i: environment index
        :type i: unsigned int
        :return: the array of vectors
        :rtype: :class:`numpy.ndarray`,
                shape= :math:`\\left(N_{neighbors}, 3\\right)`,
                dtype= :class:`numpy.float32`
        """
        cdef vec3[float] * environment = self.thisptr.getEnvironment(i).get()
        cdef np.npy_intp nbins[2]
        nbins[0] = <np.npy_intp > self.thisptr.getMaxNumNeighbors()
        nbins[1] = 3
        cdef np.ndarray[float, ndim= 2
                        ] result = np.PyArray_SimpleNewFromData(
                                2, nbins, np.NPY_FLOAT32, < void*>environment)
        return result

    @property
    def tot_environment(self):
        """
<<<<<<< HEAD
        Returns the entire m_Np by m_maxk by 3 matrix of all environments for all particles
=======
        Returns the entire m_Np by m_maxk by 3 matrix of all environments for
        all particles

        :return: the array of vectors
        :rtype: :class:`numpy.ndarray`,
                shape= :math:`\\left(N_{particles}, N_{neighbors}, 3\\right)`,
                dtype= :class:`numpy.float32`
>>>>>>> abba7e95
        """
        return self.getTotEnvironment()

    def getTotEnvironment(self):
        """
        Returns the entire m_Np by m_maxk by 3 matrix of all environments for
        all particles

        :return: the array of vectors
        :rtype: :class:`numpy.ndarray`,
                shape= :math:`\\left(N_{particles}, N_{neighbors}, 3\\right)`,
                dtype= :class:`numpy.float32`
        """
        cdef vec3[float] * tot_environment = self.thisptr.getTotEnvironment(
                ).get()
        cdef np.npy_intp nbins[3]
        nbins[0] = <np.npy_intp > self.thisptr.getNP()
        nbins[1] = <np.npy_intp > self.thisptr.getMaxNumNeighbors()
        nbins[2] = 3
        cdef np.ndarray[float, ndim= 3
                        ] result = np.PyArray_SimpleNewFromData(
                                3, nbins, np.NPY_FLOAT32,
                                < void*>tot_environment)
        return result

    @property
    def num_particles(self):
        """
        Get the number of particles
        """
        return self.getNP()

    def getNP(self):
        """
        Get the number of particles

        :return: :math:`N_{particles}`
        :rtype: unsigned int
        """
        cdef unsigned int np = self.thisptr.getNP()
        return np

    @property
    def num_clusters(self):
        """
        Get the number of clusters
        """
        return self.getNumClusters()

    def getNumClusters(self):
        """
        Get the number of clusters

        :return: :math:`N_{clusters}`
        :rtype: unsigned int
        """
        cdef unsigned int num_clust = self.thisptr.getNumClusters()
        return num_clust

cdef class Pairing2D:
    """Compute pairs for the system of particles.

    .. moduleauthor:: Eric Harper <harperic@umich.edu>

    :param rmax: distance over which to calculate
    :param k: number of neighbors to search
    :param compDotTol: value of the dot product below which a pair is
                        determined
    :type rmax: float
    :type k: unsigned int
    :type compDotTol: float
    """
    cdef order.Pairing2D * thisptr
    cdef rmax
    cdef num_neigh

    def __cinit__(self, rmax, k, compDotTol):
        self.thisptr = new order.Pairing2D(rmax, k, compDotTol)
        self.rmax = rmax
        self.num_neigh = k

    def __dealloc__(self):
        del self.thisptr

    def compute(self, box, points, orientations, compOrientations, nlist=None):
        """
        Calculates the correlation function and adds to the current histogram.

        :param box: simulation box
        :param points: reference points to calculate the local density
        :param orientations: orientations to use in computation
        :param compOrientations: possible orientations to check for bonds
        :param nlist: :py:class:`freud.locality.NeighborList` object to use to
                        find bonds
        :type box: :py:class:`freud.box.Box`
        :type points: :class:`numpy.ndarray`,
                        shape= :math:`\\left(N_{particles}, 3\\right)`,
                        dtype= :class:`numpy.float32`
        :type orientations: :class:`numpy.ndarray`,
                            shape= :math:`\\left(N_{particles}\\right)`,
                            dtype= :class:`numpy.float32`
        :type compOrientations: :class:`numpy.ndarray`,
                                shape= :math:`\\left(N_{particles}\\right)`,
                                dtype= :class:`numpy.float32`
        :type nlist: :py:class:`freud.locality.NeighborList`
        """
        points = freud.common.convert_array(
                points, 2, dtype=np.float32, contiguous=True,
                dim_message="points must be a 2 dimensional array")
        if points.shape[1] != 3:
            raise TypeError('points should be an Nx3 array')

        orientations = freud.common.convert_array(
                orientations, 1, dtype=np.float32, contiguous=True,
                dim_message="orientations must be a 1 dimensional array")

        compOrientations = freud.common.convert_array(
                compOrientations, 2, dtype=np.float32, contiguous=True,
                dim_message="compOrientations must be a 2 dimensional array")

        cdef np.ndarray[float, ndim = 2] l_points = points
        cdef np.ndarray[float, ndim = 2] l_compOrientations = compOrientations
        cdef np.ndarray[float, ndim = 1] l_orientations = orientations
        cdef unsigned int nP = <unsigned int > points.shape[0]
        cdef unsigned int nO = <unsigned int > compOrientations.shape[1]
        cdef _box.Box l_box = _box.Box(
                box.getLx(), box.getLy(), box.getLz(), box.getTiltFactorXY(),
                box.getTiltFactorXZ(), box.getTiltFactorYZ(), box.is2D())

        defaulted_nlist = make_default_nlist_nn(
            box, points, points, self.num_neigh, nlist, True, self.rmax)
        cdef NeighborList nlist_ = defaulted_nlist[0]
        cdef locality.NeighborList * nlist_ptr = nlist_.get_ptr()

        self.thisptr.compute(
                l_box, nlist_ptr, < vec3[float]*>l_points.data,
                < float*>l_orientations.data, < float*>l_compOrientations.data,
                nP, nO)
        return self

    @property
    def match(self):
<<<<<<< HEAD
        """Match
=======
        """
        :return: match
        :rtype: :class:`numpy.ndarray`,
                shape= :math:`\\left(N_{particles}\\right)`,
                dtype= :class:`numpy.uint32`
>>>>>>> abba7e95
        """
        return self.getMatch()

    def getMatch(self):
        """Get the match
        :return: match
        :rtype: :class:`numpy.ndarray`,
                shape= :math:`\\left(N_{particles}\\right)`,
                dtype= :class:`numpy.uint32`
        """
        cdef unsigned int * match = self.thisptr.getMatch().get()
        cdef np.npy_intp nbins[1]
        nbins[0] = <np.npy_intp > self.thisptr.getNumParticles()
        cdef np.ndarray[np.uint32_t, ndim= 1
                        ] result = np.PyArray_SimpleNewFromData(
                                1, nbins, np.NPY_UINT32, < void*>match)
        return result

    @property
    def pair(self):
<<<<<<< HEAD
        """Pair
=======
        """
        :return: pair
        :rtype: :class:`numpy.ndarray`,
                shape= :math:`\\left(N_{particles}\\right)`,
                dtype= :class:`numpy.uint32`
>>>>>>> abba7e95
        """
        return self.getPair()

    def getPair(self):
        """Get the pair
        :return: pair
        :rtype: :class:`numpy.ndarray`,
                shape= :math:`\\left(N_{particles}\\right)`,
                dtype= :class:`numpy.uint32`
        """
        cdef unsigned int * pair = self.thisptr.getPair().get()
        cdef np.npy_intp nbins[1]
        nbins[0] = <np.npy_intp > self.thisptr.getNumParticles()
        cdef np.ndarray[np.uint32_t, ndim= 1
                        ] result = np.PyArray_SimpleNewFromData(
                                1, nbins, np.NPY_UINT32, < void*>pair)
        return result

    @property
    def box(self):
        """Get the box used in the calculation
        """
        return self.getBox()

    def getBox(self):
        """Get the box used in the calculation

        :return: freud Box
        :rtype: :py:class:`freud.box.Box`
        """
        return BoxFromCPP(< box.Box > self.thisptr.getBox())


cdef class AngularSeparation:
    """Calculates the minimum angles of separation between particles and
    references.

    .. moduleauthor:: Erin Teich & Andrew Karas

    """
    cdef order.AngularSeparation * thisptr
    cdef num_neigh
    cdef rmax
    cdef nlist_

    def __cinit__(self, rmax, n):
        self.thisptr = new order.AngularSeparation()
        self.rmax = rmax
        self.num_neigh = int(n)
        self.nlist_ = None

    def __dealloc__(self):
        del self.thisptr

    @property
    def nlist(self):
        return self.nlist_

    def computeNeighbor(self, box, ref_ors, ors, ref_points, points,
                        equiv_quats, nlist=None):
        """
        Calculates the minimum angles of separation between ref_ors and ors,
        checking for underlying symmetry as encoded in equiv_quats.

        :param box: simulation box
        :param ref_ors: orientations to calculate the order parameter
        :param ref_points: points to calculate the order parameter
        :param ors: orientations (neighbors of ref_ors) to calculate the order
                    parameter
        :param points: points (neighbors of ref_points) to calculate the order
                        parameter
        :param equiv_quats: the set of all equivalent quaternions that takes
                            the particle as it is defined to some global
                            reference orientation. IMPT: equiv_quats must
                            include both q and -q, for all included quaternions
        :param nlist: :py:class:`freud.locality.NeighborList` object to use to
                        find bonds
        :type box: :py:meth:`freud.box.Box`
        :type ref_ors: :class:`numpy.ndarray`,
                        shape= :math:`\\left(N_{particles}, 4 \\right)`,
                        dtype= :class:`numpy.float32`
        :type ref_points: :class:`numpy.ndarray`,
                            shape= :math:`\\left(N_{particles}, 3 \\right)`,
                            dtype= :class:`numpy.float32`
        :type ors: :class:`numpy.ndarray`,
                    shape= :math:`\\left(N_{particles}, 4 \\right)`,
                    dtype= :class:`numpy.float32`
        :type points: :class:`numpy.ndarray`,
                        shape= :math:`\\left(N_{particles}, 3 \\right)`,
                        dtype= :class:`numpy.float32`
        :type equiv_quats: :class:`numpy.ndarray`,
                            shape= :math:`\\left(N_{equiv}, 4 \\right)`,
                            dtype= :class:`numpy.float32`
        :type nlist: :py:class:`freud.locality.NeighborList`
        """
        ref_points = freud.common.convert_array(
                ref_points, 2, dtype=np.float32, contiguous=True,
                dim_message="ref_points must be a 2 dimensional array")
        if ref_points.shape[1] != 3:
            raise TypeError('ref_points should be an Nx3 array')

        points = freud.common.convert_array(
                points, 2, dtype=np.float32, contiguous=True,
                dim_message="points must be a 2 dimensional array")
        if points.shape[1] != 3:
            raise TypeError('points should be an Nx3 array')

        ref_ors = freud.common.convert_array(
                ref_ors, 2, dtype=np.float32, contiguous=True,
                dim_message="ref_ors must be a 2 dimensional array")
        if ref_ors.shape[1] != 4:
            raise TypeError('ref_ors should be an Nx4 array')

        ors = freud.common.convert_array(
                ors, 2, dtype=np.float32, contiguous=True,
                dim_message="ors must be a 2 dimensional array")
        if ors.shape[1] != 4:
            raise TypeError('ors should be an Nx4 array')

        equiv_quats = freud.common.convert_array(
                equiv_quats, 2, dtype=np.float32, contiguous=True,
                dim_message="equiv_quats must be a 2 dimensional array")
        if equiv_quats.shape[1] != 4:
            raise TypeError('equiv_quats should be an N_equiv x 4 array')

        cdef _box.Box l_box = _box.Box(
                box.getLx(), box.getLy(), box.getLz(), box.getTiltFactorXY(),
                box.getTiltFactorXZ(), box.getTiltFactorYZ(), box.is2D())

        defaulted_nlist = make_default_nlist_nn(
            box, ref_points, points, self.num_neigh, nlist, None, self.rmax)
        cdef NeighborList nlist_ = defaulted_nlist[0]
        cdef locality.NeighborList * nlist_ptr = nlist_.get_ptr()
        self.nlist_ = nlist_

        cdef np.ndarray[float, ndim = 2] l_ref_ors = ref_ors
        cdef np.ndarray[float, ndim = 2] l_ors = ors
        cdef np.ndarray[float, ndim = 2] l_equiv_quats = equiv_quats

        cdef unsigned int nRef = <unsigned int > ref_ors.shape[0]
        cdef unsigned int nP = <unsigned int > ors.shape[0]
        cdef unsigned int nEquiv = <unsigned int > equiv_quats.shape[0]

        with nogil:
            self.thisptr.computeNeighbor(
                    nlist_ptr,
                    < quat[float]*>l_ref_ors.data,
                    < quat[float]*>l_ors.data,
                    < quat[float]*>l_equiv_quats.data,
                    nRef, nP, nEquiv)
        return self

    def computeGlobal(self, global_ors, ors, equiv_quats):
        """
        Calculates the minimum angles of separation between global_ors and ors,
        checking for underlying symmetry as encoded in equiv_quats.

        :param global_ors: global reference orientations to calculate the order
                            parameter
        :param ors: orientations to calculate the order parameter
        :param equiv_quats: the set of all equivalent quaternions that takes
                            the particle as it is defined to some global
                            reference orientation. IMPT: equiv_quats must
                            include both q and -q, for all included quaternions
        :type ref_ors: :class:`numpy.ndarray`,
                        shape= :math:`\\left(N_{particles}, 4 \\right)`,
                        dtype= :class:`numpy.float32`
        :type ors: :class:`numpy.ndarray`,
                    shape= :math:`\\left(N_{particles}, 4 \\right)`,
                    dtype= :class:`numpy.float32`
        :type equiv_quats: :class:`numpy.ndarray`,
                            shape= :math:`\\left(N_{equiv}, 4 \\right)`,
                            dtype= :class:`numpy.float32`
        """
        global_ors = freud.common.convert_array(
                global_ors, 2, dtype=np.float32, contiguous=True,
                dim_message="global_ors must be a 2 dimensional array")
        if global_ors.shape[1] != 4:
            raise TypeError('global_ors should be an Nx4 array')

        ors = freud.common.convert_array(
                ors, 2, dtype=np.float32, contiguous=True,
                dim_message="ors must be a 2 dimensional array")
        if ors.shape[1] != 4:
            raise TypeError('ors should be an Nx4 array')

        equiv_quats = freud.common.convert_array(
                equiv_quats, 2, dtype=np.float32, contiguous=True,
                dim_message="equiv_quats must be a 2 dimensional array")
        if equiv_quats.shape[1] != 4:
            raise TypeError('equiv_quats should be an N_equiv x 4 array')

        cdef np.ndarray[float, ndim = 2] l_global_ors = global_ors
        cdef np.ndarray[float, ndim = 2] l_ors = ors
        cdef np.ndarray[float, ndim = 2] l_equiv_quats = equiv_quats

        cdef unsigned int nGlobal = <unsigned int > global_ors.shape[0]
        cdef unsigned int nP = <unsigned int > ors.shape[0]
        cdef unsigned int nEquiv = <unsigned int > equiv_quats.shape[0]

        with nogil:
            self.thisptr.computeGlobal(
                    < quat[float]*>l_global_ors.data,
                    < quat[float]*>l_ors.data,
                    < quat[float]*>l_equiv_quats.data,
                    nGlobal, nP, nEquiv)
        return self

    def getNeighborAngles(self):
        """
        :return: angles in radians
        :rtype: :class:`numpy.ndarray`,
                shape= :math:`\\left(N_{reference}, N_{neighbors} \\right)`,
                dtype= :class:`numpy.float32`
        """

        cdef float * neigh_ang = self.thisptr.getNeighborAngles().get()
        cdef np.npy_intp nbins[1]
        nbins[0] = <np.npy_intp > len(self.nlist)
        cdef np.ndarray[float, ndim= 1
                        ] result = np.PyArray_SimpleNewFromData(
                                1, nbins, np.NPY_FLOAT32, < void*>neigh_ang)
        return result

    def getGlobalAngles(self):
        """
        :return: angles in radians
        :rtype: :class:`numpy.ndarray`,
                shape= :math:`\\left(N_{particles}, N_{global} \\right)`,
                dtype= :class:`numpy.float32`
        """

        cdef float * global_ang = self.thisptr.getGlobalAngles().get()
        cdef np.npy_intp nbins[2]
        nbins[0] = <np.npy_intp > self.thisptr.getNP()
        nbins[1] = <np.npy_intp > self.thisptr.getNglobal()
        cdef np.ndarray[float, ndim= 2
                        ] result = np.PyArray_SimpleNewFromData(
                                2, nbins, np.NPY_FLOAT32, < void*>global_ang)
        return result

    def getNP(self):
        """
        Get the number of particles used in computing the last set.

        :return: :math:`N_{particles}`
        :rtype: unsigned int

        """
        cdef unsigned int np = self.thisptr.getNP()
        return np

    def getNReference(self):
        """
        Get the number of reference particles used in computing the neighbor
        angles.

        :return: :math:`N_{particles}`
        :rtype: unsigned int
        """
        cdef unsigned int nref = self.thisptr.getNref()
        return nref

    def getNGlobal(self):
        """
        Get the number of global orientations to check against

        :return: :math:`N_{global orientations}`
        :rtype: unsigned int
        """
        cdef unsigned int nglobal = self.thisptr.getNglobal()
        return nglobal<|MERGE_RESOLUTION|>--- conflicted
+++ resolved
@@ -169,15 +169,7 @@
 
     @property
     def bond_order(self):
-<<<<<<< HEAD
         """Bond order
-=======
-        """
-        :return: bond order
-        :rtype: :class:`numpy.ndarray`,
-                shape= :math:`\\left(N_{\\phi}, N_{\\theta} \\right)`,
-                dtype= :class:`numpy.float32`
->>>>>>> abba7e95
         """
         return self.getBondOrder()
 
@@ -602,15 +594,7 @@
 
     @property
     def psi(self):
-<<<<<<< HEAD
         """Order parameter
-=======
-        """
-        :return: order parameter
-        :rtype: :class:`numpy.ndarray`,
-                shape= :math:`\\left(N_{particles} \\right)`,
-                dtype= :class:`numpy.complex64`
->>>>>>> abba7e95
         """
         return self.getPsi()
 
@@ -661,19 +645,7 @@
 
     @property
     def k(self):
-<<<<<<< HEAD
         """Symmetry of the order parameter
-=======
-        """
-        Get the symmetry of the order parameter
-
-        :return: :math:`k`
-        :rtype: float
-
-        .. note:: While :math:`k` is a float, this is due to its use in
-        calculations requiring floats. Passing in non-integer values will
-        result in undefined behavior
->>>>>>> abba7e95
         """
         return self.getK()
 
@@ -860,17 +832,7 @@
 
     @property
     def sph(self):
-<<<<<<< HEAD
         """A reference to the last computed spherical harmonic array
-=======
-        """
-        Get a reference to the last computed spherical harmonic array
-
-        :return: order parameter
-        :rtype: :class:`numpy.ndarray`,
-                shape= :math:`\\left(N_{bonds}, \\text{SphWidth} \\right)`, \
-                dtype= :class:`numpy.complex64`
->>>>>>> abba7e95
         """
         return self.getSph()
 
@@ -1018,17 +980,7 @@
 
     @property
     def d_r(self):
-<<<<<<< HEAD
         """Get a reference to the last computed spherical harmonic array
-=======
-        """
-        Get a reference to the last computed spherical harmonic array
-
-        :return: order parameter
-        :rtype: :class:`numpy.ndarray`,
-                shape= :math:`\\left(N_{particles}\\right)`,
-                dtype= :class:`numpy.complex64`
->>>>>>> abba7e95
         """
         return self.getDr()
 
@@ -1283,18 +1235,7 @@
 
     @property
     def Ql(self):
-        """
-<<<<<<< HEAD
-        Get a reference to the last computed Ql for each particle.  Returns NaN instead of Ql for particles with no neighbors.
-=======
-        Get a reference to the last computed Ql for each particle.  Returns NaN
-        instead of Ql for particles with no neighbors.
-
-        :return: order parameter
-        :rtype: :class:`numpy.ndarray`,
-                shape= :math:`\\left(N_{particles}\\right)`,
-                dtype= :class:`numpy.float32`
->>>>>>> abba7e95
+        """Get a reference to the last computed Ql for each particle.  Returns NaN instead of Ql for particles with no neighbors.
         """
         return self.getQl()
 
@@ -1319,17 +1260,7 @@
     @property
     def ave_Ql(self):
         """
-<<<<<<< HEAD
         Get a reference to the last computed :math:`Q_l` for each particle.  Returns NaN instead of :math:`Q_l` for particles with no neighbors.
-=======
-        Get a reference to the last computed :math:`Q_l` for each particle.
-        Returns NaN instead of :math:`Q_l` for particles with no neighbors.
-
-        :return: order parameter
-        :rtype: :class:`numpy.ndarray`,
-                shape= :math:`\\left(N_{particles}\\right)`,
-                dtype= :class:`numpy.float32`
->>>>>>> abba7e95
         """
         return self.getAveQl()
 
@@ -1353,19 +1284,8 @@
 
     @property
     def norm_Ql(self):
-        """
-<<<<<<< HEAD
-        Get a reference to the last computed :math:`Q_l` for each particle.  Returns NaN instead of :math:`Q_l` for \
+        """Get a reference to the last computed :math:`Q_l` for each particle.  Returns NaN instead of :math:`Q_l` for \
         particles with no neighbors.
-=======
-        Get a reference to the last computed :math:`Q_l` for each particle.
-        Returns NaN instead of :math:`Q_l` for particles with no neighbors.
-
-        :return: order parameter
-        :rtype: :class:`numpy.ndarray`,
-                shape= :math:`\\left(N_{particles}\\right)`,
-                dtype= :class:`numpy.float32`
->>>>>>> abba7e95
         """
         return self.getQlNorm()
 
@@ -1389,19 +1309,8 @@
 
     @property
     def ave_norm_Ql(self):
-        """
-<<<<<<< HEAD
-        Get a reference to the last computed :math:`Q_l` for each particle.  Returns NaN instead of :math:`Q_l` for \
+        """Get a reference to the last computed :math:`Q_l` for each particle.  Returns NaN instead of :math:`Q_l` for \
         particles with no neighbors.
-=======
-        Get a reference to the last computed :math:`Q_l` for each particle.
-        Returns NaN instead of :math:`Q_l` for particles with no neighbors.
-
-        :return: order parameter
-        :rtype: :class:`numpy.ndarray`,
-                shape= :math:`\\left(N_{particles}\\right)`,
-                dtype= :class:`numpy.float32`
->>>>>>> abba7e95
         """
         return self.getQlAveNorm()
 
@@ -1750,18 +1659,7 @@
 
     @property
     def Ql(self):
-        """
-<<<<<<< HEAD
-        Get a reference to the last computed Ql for each particle.  Returns NaN instead of Ql for particles with no neighbors.
-=======
-        Get a reference to the last computed Ql for each particle.  Returns NaN
-        instead of Ql for particles with no neighbors.
-
-        :return: order parameter
-        :rtype: :class:`numpy.ndarray`,
-                shape= :math:`\\left(N_{particles}\\right)`,
-                dtype= :class:`numpy.float32`
->>>>>>> abba7e95
+        """Get a reference to the last computed Ql for each particle.  Returns NaN instead of Ql for particles with no neighbors.
         """
         return self.getQl()
 
@@ -1785,19 +1683,8 @@
 
     @property
     def Wl(self):
-        """
-<<<<<<< HEAD
-        Get a reference to the last computed :math:`W_l` for each particle.  Returns NaN instead of :math:`W_l` for \
+        """Get a reference to the last computed :math:`W_l` for each particle.  Returns NaN instead of :math:`W_l` for \
         particles with no neighbors.
-=======
-        Get a reference to the last computed :math:`W_l` for each particle.
-        Returns NaN instead of :math:`W_l` for particles with no neighbors.
-
-        :return: order parameter
-        :rtype: :class:`numpy.ndarray`,
-                shape= :math:`\\left(N_{particles}\\right)`,
-                dtype= :class:`numpy.complex64`
->>>>>>> abba7e95
         """
         return self.getWl()
 
@@ -1821,19 +1708,8 @@
 
     @property
     def ave_Wl(self):
-        """
-<<<<<<< HEAD
-        Get a reference to the last computed :math:`W_l` for each particle.  Returns NaN instead of :math:`W_l` for \
-        particles with no neighbors.
-=======
-        Get a reference to the last computed :math:`W_l` for each particle.
-        Returns NaN instead of :math:`W_l` for particles with no neighbors.
-
-        :return: order parameter
-        :rtype: :class:`numpy.ndarray`,
-                shape= :math:`\\left(N_{particles}\\right)`,
-                dtype= :class:`numpy.float32`
->>>>>>> abba7e95
+        """Get a reference to the last computed :math:`W_l` for each particle.
+        Returns NaN instead of :math:`W_l` for \ particles with no neighbors.
         """
         return self.getAveWl()
 
@@ -1857,19 +1733,8 @@
 
     @property
     def norm_Wl(self):
-        """
-<<<<<<< HEAD
-        Get a reference to the last computed :math:`W_l` for each particle.  Returns NaN instead of :math:`W_l` for \
-        particles with no neighbors.
-=======
-        Get a reference to the last computed :math:`W_l` for each particle.
+        """Get a reference to the last computed :math:`W_l` for each particle.
         Returns NaN instead of :math:`W_l` for particles with no neighbors.
-
-        :return: order parameter
-        :rtype: :class:`numpy.ndarray`,
-                shape= :math:`\\left(N_{particles}\\right)`,
-                dtype= :class:`numpy.float32`
->>>>>>> abba7e95
         """
         return self.getWlNorm()
 
@@ -1893,19 +1758,8 @@
 
     @property
     def ave_norm_Wl(self):
-        """
-<<<<<<< HEAD
-        Get a reference to the last computed :math:`W_l` for each particle.  Returns NaN instead of :math:`W_l` for \
-        particles with no neighbors.
-=======
-        Get a reference to the last computed :math:`W_l` for each particle.
+        """Get a reference to the last computed :math:`W_l` for each particle.
         Returns NaN instead of :math:`W_l` for particles with no neighbors.
-
-        :return: order parameter
-        :rtype: :class:`numpy.ndarray`,
-                shape= :math:`\\left(N_{particles}\\right)`,
-                dtype= :class:`numpy.float32`
->>>>>>> abba7e95
         """
         return self.getWlAveNorm()
 
@@ -2250,16 +2104,7 @@
 
     @property
     def cluster_sizes(self):
-        """
-        Return the sizes of all clusters
-<<<<<<< HEAD
-=======
-
-        :return: largest cluster size
-        :rtype: :class:`numpy.ndarray`,
-                shape= :math:`\\left(N_{clusters}\\right)`,
-                dtype= :class:`numpy.uint32`
->>>>>>> abba7e95
+        """Return the sizes of all clusters
         """
         return self.getClusterSizes()
 
@@ -2285,16 +2130,8 @@
 
     @property
     def Ql_mi(self):
-        """
-        Get a reference to the last computed :math:`Q_{lmi}` for each particle.
-<<<<<<< HEAD
-=======
-
-        :return: order parameter
-        :rtype: :class:`numpy.ndarray`,
-                shape= :math:`\\left(N_{particles}\\right)`,
-                dtype= :class:`numpy.complex64`
->>>>>>> abba7e95
+        """Get a reference to the last computed :math:`Q_{lmi}` for each
+        particle.
         """
         return self.getQlmi()
 
@@ -2317,18 +2154,8 @@
 
     @property
     def clusters(self):
-        """
-<<<<<<< HEAD
-        Get a reference to the last computed set of solid-like cluster indices for each particle
-=======
-        Get a reference to the last computed set of solid-like cluster indices
-        for each particle
-
-        :return: clusters
-        :rtype: :class:`numpy.ndarray`,
-                shape= :math:`\\left(N_{particles}\\right)`,
-                dtype= :class:`numpy.uint32`
->>>>>>> abba7e95
+        """Get a reference to the last computed set of solid-like cluster
+        indices for each particle
         """
         return self.getClusters()
 
@@ -2353,22 +2180,12 @@
 
     @property
     def num_connections(self):
-        """
-        Get a reference to the number of connections per particle
-<<<<<<< HEAD
-=======
-
-        :return: clusters
-        :rtype: :class:`numpy.ndarray`,
-                shape= :math:`\\left(N_{particles}\\right)`,
-                dtype= :class:`numpy.uint32`
->>>>>>> abba7e95
+        """Get a reference to the number of connections per particle
         """
         return self.getNumberOfConnections()
 
     def getNumberOfConnections(self):
-        """
-        Get a reference to the number of connections per particle
+        """Get a reference to the number of connections per particle
 
         :return: clusters
         :rtype: :class:`numpy.ndarray`,
@@ -2389,14 +2206,6 @@
     def Ql_dot_ij(self):
         """
         Get a reference to the number of connections per particle
-<<<<<<< HEAD
-=======
-
-        :return: clusters
-        :rtype: :class:`numpy.ndarray`,
-                    shape= :math:`\\left(N_{particles}\\right)`,
-                    dtype= :class:`numpy.uint32`
->>>>>>> abba7e95
         """
         return self.getNumberOfConnections()
 
@@ -2915,18 +2724,7 @@
 
     @property
     def tot_environment(self):
-        """
-<<<<<<< HEAD
-        Returns the entire m_Np by m_maxk by 3 matrix of all environments for all particles
-=======
-        Returns the entire m_Np by m_maxk by 3 matrix of all environments for
-        all particles
-
-        :return: the array of vectors
-        :rtype: :class:`numpy.ndarray`,
-                shape= :math:`\\left(N_{particles}, N_{neighbors}, 3\\right)`,
-                dtype= :class:`numpy.float32`
->>>>>>> abba7e95
+        """Returns the entire m_Np by m_maxk by 3 matrix of all environments for all particles
         """
         return self.getTotEnvironment()
 
@@ -3069,15 +2867,7 @@
 
     @property
     def match(self):
-<<<<<<< HEAD
         """Match
-=======
-        """
-        :return: match
-        :rtype: :class:`numpy.ndarray`,
-                shape= :math:`\\left(N_{particles}\\right)`,
-                dtype= :class:`numpy.uint32`
->>>>>>> abba7e95
         """
         return self.getMatch()
 
@@ -3098,15 +2888,7 @@
 
     @property
     def pair(self):
-<<<<<<< HEAD
         """Pair
-=======
-        """
-        :return: pair
-        :rtype: :class:`numpy.ndarray`,
-                shape= :math:`\\left(N_{particles}\\right)`,
-                dtype= :class:`numpy.uint32`
->>>>>>> abba7e95
         """
         return self.getPair()
 
